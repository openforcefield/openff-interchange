# Sharp edges

## Quirks of charge assignment

### Charge assignment hierarchy

Interchange, following the [SMIRNOFF specification](https://openforcefield.github.io/standards/standards/smirnoff/#partial-charge-and-electrostatics-models), assigns charges to (heavy) atoms with the following priority:

1. **Preset charges**: Look for molecule matches in the `charge_from_molecules` argument
2. **Library charges**: Look for chemical environment matches in the `<LibraryCharges>` section of the force field
3. **Charge increment models**: Look for chemical environment matches in the `<ChargeIncrementModel>` section of the force field
4. **AM1-BCC**: Try to run some variant of AM1-BCC as described by the `<ToolkitAM1BCC>` section of the force field

If charges are successfully assigned using a method, no lower-priority methods in this list are attempted. For example:

* A force field with library charge parameters for peptides (i.e. a biopolymer force field, covering all appropriate residues) will NOT try to call AM1-BCC on a biopolymers.
* If a ligand is successfully assigned preset charges, chemical environment matching of library charges and charge increments will be skipped, as will AM1-BCC.
* If a variant of AM1-BCC (i.e. using something other than AM1 and/or using custom BCCs) is encoded in a `<ChargeIncrementModel>` section, other AM1-BCC implementations will not be called.
* If preset charges are not provided, a force field like OpenFF's Parsley or Sage lines without (many) library charges or charge increments will attempt AM1-BCC on all molecules (except water and monoatomic ions).

After all of these steps are complete and all heavy atoms given partial charges, virtual sites are assigned charges using the values of `charge_increment`s in the virtual site parameters. Because virtual site charge are only described by the force field, using preset charges with virtual sites is discouraged.

### Preset charges

The charges specified by the force field can be overridden by providing molecules with partial charges to the `charge_from_molecules` argument. This may be used to make use of alternate implementations of the appropriate charge generation method, or to provide different charges to the force field. Charges provided via `charge_from_molecules` are called "preset charges" because they are pre-set by the user, rather than computed by the force field. The following restrictions are in place when using preset charges:

* All molecules in the the `charge_from_molecules` list must be non-isomorphic with each other.
* All molecules in the the `charge_from_molecules` list must have partial charges.
* All copies of a molecule in the topology will be parametrized with the charges from an isomorphic molecule from the `charge_from_molecules` list.

Using preset charges with virtual sites is discouraged as it can provide surprising results.

## Quirks of core OpenFF objects

Future refactors may remove the side effects of these quirks, but currently there are some
surprising inconsistencies in some API points between different OpenFF tools.

### Contents of `Interchange.topology` and `Interchange` may not always be in sync

Currently, the `Interchange.topology` attribute is defined by the OpenFF Toolkit's `Topology` object, which is feature-rich in cheminformatics functionality but not designed for MM interoperability. Most importantly, that representation does not include virtual sites (because molecules do not have virtual sites/dummy atoms). As a result, functionality involving virtual sites must go through `Interchange` API points instead of `Interchange.topology`.

For example, `Interchange.topology.get_positions()` will never include positions of virtual sites. To get the positions of a system with virtual sites included, use `Interchange.get_positions()`. The default behavior of `Interchange.positions` is also to return positions without virtual sites, but this may change in the future.

### Existing charges are ignored by default

`Molecule` and `Topology` objects can store partial charges, but these are ignored by default in methods like `Interchange.from_smirnoff`. This is because partial charges in SMIRNOFF force fields are defined by sections in the force field. To override this behavior, use the `charge_from_molecules` argument. Be aware that charges, and as a result most physics, will differ from what's perscribed by the contents of the force field.

## Quirks of `Interchange.combine`

### Electrostatics 1-4 scaling factors may be slightly modified

Amber family force fields historically use a 1-4 scaling factor of 1 / 1.2 (or 5/6). Some older OpenFF force field releases round this to 6 digits (0.833333) but more recent releases round this to 10 digits (0.8333333333). These are not strictly equal and arguably should not be combined, but (in this case only) for easier compatibility this difference is ignored and combination proceeds as if they were both 0.833333333 from the start. If value differ significantly, i.e. 0.5 vs 0.833333, an error is raised as this difference is non-trivial.

### Charges of isomorphic molecules may be overwritten

When isomorphic molecules are found on the `Interchange` objects used in `.combine`, the charges of molecules in the argument object are used. For example, if objects `interchange1` and `interchange2` each contain toluene molecules with different partial charges, the charges from `interchange2` will be used on the object returned by `interchange1.combine(interchange2)`. For more, see [Issue #1075](https://github.com/openforcefield/openff-interchange/issues/1075).

## Quirks of `from_openmm`

### Modified masses are ignored

The OpenFF Toolkit does not support isotopes or atomic masses other than the values defined in the periodic table. In the `Topology` and `Molecule` classes, particles masses are defined only by their atomic number. When topologies are read from OpenMM, the particle mass is ignored and the atomic number of the element is read and used to define the atomic properties.

As a consequence, any hydrogen mass repartitioning (HMR) applied to a system is "un-done" upon import --- mass is shifted back from hydrogens to their heavy atoms. To re-apply HMR (shift masses back to hydrogens), use the appropriate API at export time, typically with an export method's `hydrogen_mass` argument.

For updates, [search "HMR" in the issue tracker](https://github.com/search?q=repo%3Aopenforcefield%2Fopenff-interchange+hmr&type=issues&s=updated&o=desc) or raise a [new issue](https://github.com/openforcefield/openff-interchange/issues/new/choose).

Keywords: OpenMM, HMR, hydrogen mass repartioning

### Force constants of constrained bonds may be lost in conversions

Commonly, OpenMM systems prepared by other tools constrain bonds (i.e. bonds between hydrogen and heavy atoms) and/or use rigid water models. These topological bonds lack force constants, which are required by some other engines even though they do not affect the behavior of the simulation.

For example, consider an OpenMM system prepared, from the OpenMM API, with `ForceField.createSystem(..., constraints=HBonds, rigidWaters=True)` and then imported with `Interchange.from_openmm`. The constrained bonds, including all bonds in waters, don't contain physics parameters (particularly the force constant `k`). These parameters are typically dropped from the corresponding `HarmonicBondForce` when running OpenMM simulations with these sorts of constraints. When exporting this system to GROMACS or another engine that needs these parameters, the export will either crash due to missing parameters or silently write a file with some missing or blank parameters.

For more, see [issue #1005](https://github.com/openforcefield/openff-interchange/issues/1005#issue-2405679510).

Keywords: OpenMM, GROMACS, constraints, bond constraints, rigid water

<<<<<<< HEAD
### Virtual site exclusions re-created with "parents" virtual site exclusion policy

Non-bonded exclusions involving virtual sites (between virtual sites and heavy atoms or between
virtual sites and virtual sites) are not processed. Instead, they are later re-generated assuming the "parents" exclusion policy as defined in the [SMIRNOFF specification](https://openforcefield.github.io/standards/standards/smirnoff/#virtualsites-virtual-sites-for-off-atom-charges). This should re-create typical exclusions in 4- and 5-site water models but may not be appropriate with highly custom virtual site interactions in larger molecules.

### Virtual sites from multiple sources cannot be mixed

Combining systems with virtual sites from multiple sources is not fully-featured. For example, this refers to importing a box of TIP4P-containing solvent from OpenMM with a ligand prepared with SMIRNOFF virtual sites parameters.

### Virtual sites must be listed after heavy atoms each molecule

It's assumed that, in each molecule in an OpenMM topology, all heavy atoms are listed before any virtual sites. This includes the case of all virtual sites being listed after all heavy atoms, i.e. not collated into molecules/residues. There are no community standards areound particle ordering, but virtual sites are typically listed after heavy atoms in each molecule or residue.
=======
### Center-of-mass motion remover ignored

If present, an `openmm.CMMotionRemover` "force" is ignored when loading a system. An `Interchange` object does not store this information. Note that exported systems from `Interchange.to_openmm_system` include this force by default.
>>>>>>> ed5e38b3

## Quirks with GROMACS

### Residue indices must begin at 1

Whether by informal convention or official standard, residue numbers in GROMACS files begin at 1. Other tools may start the residue numbers at 0. If a topology contains residue numbers below 1, exporting to GROMACS will trigger an error (though not necessarily while exporting to other formats). A workaround for 0-indexed residue numbers is to simply increment all residue numbers by 1.

For more, see [issue #1007](https://github.com/openforcefield/openff-interchange/issues/1007)

Keywords: GROMACS, residue number, resnum, residue index<|MERGE_RESOLUTION|>--- conflicted
+++ resolved
@@ -77,7 +77,6 @@
 
 Keywords: OpenMM, GROMACS, constraints, bond constraints, rigid water
 
-<<<<<<< HEAD
 ### Virtual site exclusions re-created with "parents" virtual site exclusion policy
 
 Non-bonded exclusions involving virtual sites (between virtual sites and heavy atoms or between
@@ -90,11 +89,10 @@
 ### Virtual sites must be listed after heavy atoms each molecule
 
 It's assumed that, in each molecule in an OpenMM topology, all heavy atoms are listed before any virtual sites. This includes the case of all virtual sites being listed after all heavy atoms, i.e. not collated into molecules/residues. There are no community standards areound particle ordering, but virtual sites are typically listed after heavy atoms in each molecule or residue.
-=======
+
 ### Center-of-mass motion remover ignored
 
 If present, an `openmm.CMMotionRemover` "force" is ignored when loading a system. An `Interchange` object does not store this information. Note that exported systems from `Interchange.to_openmm_system` include this force by default.
->>>>>>> ed5e38b3
 
 ## Quirks with GROMACS
 
