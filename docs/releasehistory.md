# Release History

Releases follow versioning as described in
[PEP440](https://www.python.org/dev/peps/pep-0440/#final-releases), where

* `major` increments denote a change that may break API compatibility with previous `major` releases
* `minor` increments add features but do not break API compatibility
* `micro` increments represent bugfix releases or improvements in documentation

Dates are given in YYYY-MM-DD format.

Please note that all releases prior to a version 1.0.0 are considered pre-releases and many API changes will come before a stable release.

## Current development

<<<<<<< HEAD
### New features

* #1053 Logs, at the level of `logging.INFO`, how charges are assigned by SMIRNOFF force fields to each atom and virtual site.

### Bug fixes

* The `charge_from_molecules` argument must include only molecules that contain partial charges and are non-isomorphic with each other.
* The `charge_from_molecules` argument as used by the OpenFF Toolkit is handled internally as `molecules_with_preset_charges`.

## 0.4.0 - 2024-11-04
=======
### Bug fixes

* Removes an internal use of the `@experimental` decorator which prevented `Interchange.from_openmm` from being fully removed from an experimental state.

## 0.4.0 - 2024
>>>>>>> 7f93571f

### Breaking changes and behavior changes

* Pydantic v2 is now used at runtime:
  * V2 must be installed, but other packages may use the `pydantic.v1` backdoor to access the v1 API.
  * Models containing `Interchange`s cannot also use models from the v1 API.
* `Interchange.to_gromacs` and similar methods now raise an error if no box is defined.
  * Previously, this was a warning.
  * GROMACS dropped support for (proper) vacuum simulations in version 2020 and there are no immediate plans to re-introduce it.
  * Users freqently approximate vacuum simulation with periodic boundary conditions by applying a large box. This has some performance issues and some non-bonded terms likely differ numerically compared to similar implementations in other engines.
* The `topology` attribute of the `Interchange` class is now required.
* The wrapped use of external readers and writers is removed, and with it arguments like `writer` in many `Interchange.to_x` calls.
* Several classes and methods which were deprecated in the 0.3 line of releases are now removed.
* Previously-deprecated examples are removed.
* `ProperTorsionKey` no longer accepts an empty tuple as atom indices.
* Packing functions have been overhauled:
  * Argument `mass_density` to some packing functions has been renamed to `target_density` for consistency and to better reflect its usage.
  * Default densities for Packmol wrapper functions using water as the primary solvent have been lowered to 0.9 g/cc.
  * `target_density` is now a required argument to `solvate_topology_nonwater`.
  * Topologies returned by packing functions have boxes scaled up by 10% in linear dimensions compared to the size implied by the target density.
  * PACKMOL failures are now better reported to the user.
* An error is now raised when HMR would result in an OpenMM particle (aside from virtual sites) having negative (or zero) mass.
* `to_openmm_topology` now adds virtual sites to the end of the topology by default, matching the ordering of particles in `to_openmm_system`. Previous atom ordering can be forced with `collate=True`.

### Documentation improvements

* Documented that existing charges on input topologies are ignored.
* Adds an example of basic Amber usage.

### New features

* `hydrogen_mass` and `ewald_tolerance` are now arguments to `to_openmm_simulation`, passed on to `to_openmm_system`.
* Adds `Interchange.get_positions`, which includes positions of virtual sites by default.
* Adds `Interchange.to_amber`, which writes the parameter/topology, coordinate, and (`sander`) run/input files.
* Improves handling of residue metadata to OpenMM with virtual sites.
* Collections can now be indexed using tuples of atom indices.
* Adds high-level run/input file getters (`Interchange.to_{mdp|lammps_datafile|sander_input}`).

### Bug fixes

* Fixes a regression in which some `ElectrostaticsCollection.charges` properties did not return cached values.
* Better process atom names in `Interchange.from_openmm`
* Fixes regression tests.

## 0.3.30 - 2024-08

* #1039 Updates support of "cutoff" electrostatics in `.to_openmm` to better reflect what OpenMM supports. Set `"reaction-field"` to force the use of `CutoffPeriodic`, provided the vdW and electrostatic cutoff distances match. The potential/method `"cutoff"` is no longer supported but may be re-added in the future.

## 0.3.29 - 2024-08-01

* #1023 Fixes a bug in which non-bonded parameter lookup sometimes crashed when virtual sites were present.
* #1018 #1019 Improve performance of `Interchange.to_top`, particularly after importing from OpenMM objects.

## 0.3.28 - 2024-07-17

* #991 Fixes the virtual site example for upstream changes in virtual site parameter lookup.
* #1000 Fixes a bug in which molecule IDs were mangled in the LAMMPS export.

## 0.3.27 - 2024-05-29

* #980 Fixes #978 in which some dihedral parameters were lost in `Interchange.from_gromacs`.
* #982 Improves handling of plugins with custom vdW interactions on virtual sites.
* #972 Fixes a bug in which PME electrostatics "cutoffs" were not parsed in `from_openmm`.
* #975 Fixes a bug in which some molecule names were not unique in GROMACS export.
* #987 Supports systems with >99,999 atoms in the PACKMOL wrapper.

## 0.3.26 - 2024-04-16

* #952 Drops support for Python 3.9.
* #853 Better support LJPME in some GROMACS tests.
* #954 Fixes a broken link in plugin documentation.
* #963 Removes pre-set partial charges from host-guest example.
* #956 Adds another helper function for solvation in non-aqueous solvent.
* #946 Adds support for GROMACS's `3fad` virtual sites.
* #918 Improves storage of cosmetic attributes.
* #880 Improves virtual site example notebook.

## 0.3.25 - 2024-03-29

* #947 Fixes a bug in which virtual site parameters with identical SMIRKS would clash.
* #948 Updates the GAFF example.
* #950 Fixes a bug in which atom ordering was often incorrect in GROMACS `.gro` files when virtual sites were present.
* #942 Fixes an errant internally-thrown `DeprecationWarning`.
* #942 Recommends `jupyter-lab` over `jupyer-notebook`.

## 0.3.24 - 2024-03-19

* #925 Adds documentation of upcoming v0.4 changes.
* #933 Fixes #934 in which atom order was sometimes mangled in `Interchange.from_openmm`.
* #932 Fixes #935 in which `KeyError` was sometimes raised after `Interchange.combine`.
* #929 A warning is raised when positions are not passed to `Interchange.from_openmm`.
* #930 Adds `additional_forces` argument to `create_openmm_simulation`.
* #938 An error is raised when non-bonded settings do not match when using `Interchange.combine`.

## 0.3.23 - 2024-03-07

* #923 An error is raised in `Interchange.from_openmm` when the topology and system are incompatible.
* #912 A warning is raised when writing an input/run file (not data file) to an engine that does not implement a switching function described by SMIRNOFF.
* #916 Some internal code paths are re-organized, including removing the `openff.interchange.interop.internal` submodule.
* #916 Improves speed of `Interchange.to_lammps`, particularly for larger systems.
* #920 Fixes a bug in which virtual site exclusions were incorrect when using split non-bonded forces.
* #915 Deprecates `Interchange.__add__` in favor of `Interchange.combine`.
* #897 Improves energy evaluation with LAMMPS when some bonds are constrained.

## 0.3.22 - 2024-02-27

* #912 Fixes a bug in which rigid water geometries were incorrectly written to GROMACS files.
* #909 Fixes a bug in which numerical values such as `scale_14` were lost when parsing JSON dumps.

## 0.3.21 - 2024-02-20

* #906 Fixes a bug in which intramolecular interactions between virtual sites were not properly excluded with OpenMM.
* #901 `Interchange.from_openmm` now requires the `system` argument.
* #903 The Python API of LAMMPS is now internally used for LAMMPS energy calculations.

## 0.3.20 - 2024-02-12

* #891 Adds support for hydrogen mass repartitioning (HMR) in GROMACS export. Note that this implementation never modifies masses in waters and requires the system contains no virtual sites.
* #887 Adds support for hydrogen mass repartitioning (HMR) in OpenMM export. Note that this implementation never modifies masses in waters and requires the system contains no virtual sites.

### 0.3.19 - 2024-02-05

* #867 Tags `PotentialKey.virtual_site_type` with the associated type provided by SMIRNOFF parameters.
* #857 Tags `PotentialKey.associated_handler` when importing data from OpenMM.
* #848 Raises a more useful error when `Interchange.minimize` is called while positions are not present.
* #852 Support LJPME in OpenMM export.
* #871 Re-introduces Foyer compatibility with version 0.12.1.
* #883 Improve topology interoperability after importing data from OpenMM, using OpenFF Toolkit 0.15.2.
* #883 Falls back to `Topology.visualize` in most cases.

### Bugfixes

* #848 Fixes a bug in which `Interchange.minimize` erroneously appended virtual site positions to the `positions` attribute.
* #883 Using `openff-models` 0.1.2, fixes parsing box information from OpenMM data.
* #883 Skips writing unnecessary PDB file during visualization.
* #883 Preserves atom metadata when round-tripping topologies with OpenMM.

### Documentation improvements

* #864 Updates installation instructions.

## 0.3.18 - 2023-11-16

### Bugfixes

* #844 Fixes a bug in which charge assignment caching incorrect charges between similar molecules with different atom orderings.

### Behavior changes

* #845 Adds an exception when unimplemented virtual sites are present while writing to Amber files. Previously this was a silent error producing invalid files.

## 0.3.17 - 2023-11-02

### New Features

* #831 Adds `Interchange.minimize` and an underlying implementation with OpenMM.

### Bugfixes

* #830 #834 Updates versioneer configuration for Python 3.12 compatibility.

### Behavior changes

* #835 Most SMIRNOFF virtual site types are once again implemented in OpenMM with ``openmm.LocalCoordinatesSite`` as it is strictly the only proper option.

## 0.3.16 - 2023-10-18

### New Features

* #827 Adds the `ewald_tolerance` option to `to_openmm`, overriding a default value inherited from old versions of the OpenFF Toolkit.
* #827 Adds `to_openmm_system` methods, which alias existing `to_openmm` methods that create `openmm.System`s. Existing methods are not removed or currently deprecated.

### Behavior changes

* #828 Most virtual site types are implemented in OpenMM as types other than ``openmm.LocalCoordinatesSite`` for better human readability.

### Documentation improvements

* #828 Adds a notebook demonstrating, including visualization and running short simulations, several use cases of SMIRNOFF virtual sites.

### Examples added

* #825 Adds a host-guest example derived from the [SAMPL6 challenge](https://github.com/samplchallenges/SAMPL6).

## 0.3.15 - 2023-10-06

### New Features

* #815 Most SMIRNOFF collections are now available via a public interface (`from openff.interchange.smirnoff import ...`).

### Bugfixes

* #814 Tracks `scale_12` in non-bonded handlers.
* #821 Fixes visualization issues described in #819.
* #816 Ensures virtual sites are added at the _end_ of an `openmm.System`, after _all_ atoms (i.e. not interlaced with molecules).

## 0.3.14 - 2023-09-07

### New Features

* #798 `Interchange.to_gromacs` and related methods now support `BondCharge` virtual sites and four-site water models.

### Bugfixes

* #797 Fixes a bug in which virtual site charge increments were not properly applied.

### Breaking changes

* #797 `SMIRNOFFElectrostaticsCollection` now applies virtual site charge increments.
* #797 Removes `ElectrostaticsCollection.charges_without_virtual_sites`, `FoyerElectrostaticsHandler.charges_without_virtual_sites`, and makes `SMIRNOFFElectrostaticsCollection.charges_without_virtual_sites` private.

### Documentation improvements

* #802 Fixes some typos in the `vdWHandler` down-conversion warning.

## 0.3.13 - 2023-08-22

### New Features

* #791 `Interchange.visualize` can now visualize virtual sites via the `include_virtual_sites` argument.
* #791 `get_positions_with_virtual_sites` now supports more virtual site types.

### Behavior changes

* #791 `BondCharge` virtual sites are now implemented in OpenMM with `openmm.TwoParticleAverageSite`.
* #791 Conventional four-site water models using `DivalentLonePair` virtual sites, like TIP4P and its variants, are now implemented in OpenMM with `openmm.ThreeParticleAverageSite`.

## 0.3.12 - 2023-08-14

### New features

* #782 OpenMM is now an optional dependency at runtime or if using the `openff-interchange-base` conda
  package.

## 0.3.11 - 2023-08-09

### Behavior changes

* #789 Internally use vdWHandler 0.4 when storing SMIRNOFF data and creating OpenMM forces.
* #789 Using plugins that create `openmm.NonbondedForce` now results in `openmm.NonbondedForce.NoCutoff` when the topology is non-periodic and `vdWHandler.nonperiodic_method == "no-cutoff"`

## 0.3.10 - 2023-08-02

### New features

* #781 Adds support for version 0.4 of the SMIRNOFF vdW section.
* #780 Adds compatibility with Pydantic v2, using the existing v1 API.

### Behavior changes

* #778 `Interchange.from_foyer` now infers positions from the input topology, matching the behavior of `Interchange.from_smirnoff`.

### Documentation improvements

* #778 Updates the Foyer migration guide.

## 0.3.9 - 2023-07-25

### Bugfixes

* #775 Makes `Interchange.from_openmm` a class method as originally intended.

## 0.3.8 - 2023-07-14

### Behavior changes

* #667 Clarifies lack of support for (hard) cut-off electrostatics in OpenMM.

### New features

* #763 Optionally adds virtual sites to `Interchange.to_pdb` and `Interchange.visualize` and refactors virtual site position fetching into a common module.

### Bugfixes

* #766 Fixes #765 in which the path to the GROMACS energy file argument was hard-coded in `_parse_gmx_energy`.

### Maintenance

* #759 Improves internal handling of non-bonded settings in OpenMM export.

## 0.3.7 - 2023-06-29

### New features

* #579 Adds support for using the geometric mixing rule in OpenMM export.

### Documentation improvements

* #756 Updates example notebooks using a more consistent structure.
* #754 Fixes a call to `pack_box` in the protein-ligand example.

## 0.3.6 - 2023-06-20

## Behavior changes

* #748 Resolves #747 in which exceptions inherited from `BaseException` against recommended practice. Exceptions now inherit from `InterchangeException` which itself inherits from `Exception`.
* #707 Overhauls the `openff.interchange.components._packmol` module.

### New features

* #731 Adds support for non-rectangular boxes in GROMACS export.
* #707 Improves error handling when attempting to export non-rectangular boxes to Amber and LAMMPS.

## 0.3.5 - 2023-06-14

### New features

* #725 Adds `Interchange.to_openmm_simulation`.

### Bugfixes

* #724 Fixes #723 in which some parameters in GROMACS files were incorrectly written.
* #728 Fixes #719 in which GROMACS coordinate files were written incorrectly when containing more than 100,000 atoms.
* #741 Improves JSON (de)serialization, particularly while parsing `Collection`s.
* #746 Fixes #745 in which `get_amber_energies` did not properly turn off the switching function.
* #746 Fixes #736 in which `get_openmm_energies` ignored `openmm.RBTorsionForce`.

### Documentation improvements

* #744 Removes binder links.

## 0.3.4 - 2023-05-14

### Bugfixes

* #721 Fixes #720 in which units were not checked when writing `[ settles ]` in GROMACS files.

## 0.3.3 - 2023-05-08

* #703 Clarifies the experimental state of some features, which require opt-in to use.

### Behavior changes

* #706 Updates `pack_box` to return a `Topology`.
* #716 Removes InterMol and ParmEd conversions, which were untested and not part of the public API.

### Bugfixes

* #705 Fixes #693 in which 1-4 vdW interactions were not scaled when using `Interchange.to_openmm(combine_nonbonded_forces=False)`
* #702 Fixes #701 in which `Interchange` was needlessly re-exported in the high-level module.

### Documentation improvements

* #673 Adds a vectorized representation example.
* #703 Adds a section to the user guide on accessing experimental functionality.
* #706 Updates the mixed solvent example.
* #708 Updates the protein-ligand example.
* #708 Updates the ligand-in-water example.

## 0.3.2 - 2023-05-02

### Behavior changes

* #677 Replaces `.constraints` with `.potentials` in constraint collections.
* #677 Unifies parameters in Ryckaert-Bellemans torsions around lowercase values (`c0`, `c1`, etc.).

### New features

* #671 Adds `Interchange.to_gromacs` which writes both GROMACS topology and coordinate files at once.
* #677 Improves support for Ryckaert-Bellemans torsions in parsers, writers, and drivers.
* #681 Ports a PACKMOL wrapper from OpenFF Evaluator.
* #692 Tags some features as experimental, requiring opt-in to access.
* #697 Wires `add_constrained_forces` argument through `Interchange.to_openmm`.
* #697 Wires `combine_nonbonded_forces` argument through `get_summary_data` and `get_all_energies`.

### Bugfixes

* #680 Fixes #678 in which, in some cases, text wrapping in Amber files was mangled.
* #680 Fixes #679 in which atom exclusion lists in Amber files were written incorrectly.
* #685 Fixes #682 in which some 1-4 interactions in Amber files were counted incorrectly.
* #695 Fixes #694 in which systems with no electrostatics did not check for plugins.

## 0.3.1 - 2023-04-19

### Behavior changes

* #639 Drops support for Python 3.8, following [NEP 29](https://numpy.org/neps/nep-0029-deprecation_policy.html#support-table).
* #635 Moves and re-organizes the contents of `openff.interchange.interop.internal.gromacs` to a new submodule `openff.interchange.interop.gromacs`.
* #662 Moves tests and un-tested modules from the public API to pseudo-private.

### Bugfixes

* #655 Fixes #652 by avoiding writing a blank `RESIDUE_LABEL` section in Amber files.

### New features

* #635 Adds a dedicated class `GROMACSSystem` to represent GROMACS state.
* #635 Adds parsing and exporting between GROMACS files and `GROMACSSystem` objects.
* #651 Adds support for `SMIRNOFFCollection` plugins that depend on multiple `ParameterHandler`s.
* #654 Adds a module `openff.interchange.common` containing base classes for different types of `Collection`s.
* #659 Improves testing for `from_openmm`.
* #649 Removes the use of `pkg_resources`, which is deprecated.
* #660 Moves the contents of `openff.interchange.components.foyer` to `openff.interchange.foyer` while maintaining existing import paths.
* #663 Improves the performance of `Interchange.to_prmtop`.
* #665 Properly write `[ settles ]` directive in GROMACS files.

## 0.3.0 - 2023-04-10

### Behavior changes

* #566 Refactors `EnergyReport` to more explicitly handle comparisons.
* #583, #588, #603 Change some code paths of internal objects.
  * `PotentialHandler` is deprecated for `Collection`.
  * `Interchange.handlers` is deprecated for `Interchange.collections`.
  * `PotentialHandler.slot_map` is deprecated for `Collection.key_map`.
  * Classes found in `openff.interchange.components.smirnoff` are now in `openff.interchange.smirnoff`.
  * Some arguments with `handler` in their names are replaced with `collection`.
* #583 Refactors the internals of `Interchange.from_smirnoff` away from the chain-of-responsibility pattern.
* #601 Groups GROMACS improper torsion energies in the `"Torsions"` key.

### Bugfixes

* #593 Fixes #592 in which OpenMM exports fail to create multiple non-bonded forces without a vdW handler.
* #601 Fixes #600 in which some parameters were rounded to 6 digits in `Interchange.to_top`.
* #598 Fixes #597 in which residue names were incorrectly written to Amber files for single-residue systems.
* #618 Fixes #616 in which positions of multiple molecules were mangled with `to_openmm_positions`.
* #618 Fixes #617 in which the return type of `to_openmm_positions` was inconsistent.
* #582 Allows OpenMM version to change in regression tests.
* #622 Fixes passing some settings to OpenMM's GBSA forces.

### New features

* #569 Allows for quick importing `from openff.interchange import Interchange`.
* #558 Removes a safeguard against a long-since fixed toolkit bug when looking up `rmin_half`.
* #574 Adds more specific subclasses of `TopologyKey`.
* #589 For convenience, per-parameter variables are now stored on `SMIRNOFFCollection.potential_parameters` and its subclasses.
* #591 Adds custom `SMIRNOFFCollection`s via a plugin interface.
* #614 Adds support for GBSA parameters in SMIRNOFF force fields.
* #586 #591 #605 #609 #613 Support custom SMIRNOFF sections with OpenMM.

### Documentation improvements

* #634 Improves documentation for SMIRNOFF plugins.
* #610 Adds duplicate documentation on how to covert to OpenMM-styled unit/quantity objects.
* #699 Updates the project's README.

### Maintenance

* #400 Adds Python 3.10 to testing.
* #561 #564 #572 #577 #580 #581 #590 #625 Update `pre-commit` configuration.
* #562 Removes the use of `python setup.py`.
* #565 Removes duplicate code in favor of `openff-models`.
* #575 #576 Avoid installing old, incompatible versions of `jax` and/or `jaxlib`.
* #578 Updates some type annotations.
* #619 Removes duplicate OpenMM virtual site construction code.

## 0.2.3 - 2022-11-21

### Behavior changes

* #554 `Interchange.to_openmm` now uses `combine_nonbonded_forces=True` by default.

### New features

* #534 An `openmm.Platform` can be specified as an argument to the OpenMM driver.

### Documentation improvements

* #553 Adds a solvation example.

### Bugfixes

* #545 List the central atom first in CVFF style dihedrals in LAMMPS export
* #551 Use `Interchange.box` to define periodicity when exporting to PDB files.

## 0.2.2 - 2022-10-12

This pre-release of Interchange includes improvements in metadata in the Amber export.

### Behavior changes

* #536 Use atom names provided by the toolkit, or element symbols if not provided, in Amber export

### Bugfixes

* #539 Fix case of single-molecule export to Amber with ambiguous residue information

### Examples added

* #533 Add experimental example using `openmmforcefields` to generate ligand parameters
* #524 Add experimental example using `from_openmm` to import a system prepared with OpenMM tools

## 0.2.1 - 2022-09-02

This pre-release of Interchange includes performance improvements in exporters.

### Performance improvements

* #519 Improve runtime of `Interchange.to_top` by bypassing JAX broadcasting
* #520 Improve runtime of `Interchange.to_top` by using a set to track constrained atom pairs

### Behavior changes

* #519 Exports to array representations no longer use `jax.numpy` by default

## 0.2.0 - 2022-08-29

The 0.2.x line of Interchange targets biopolymer support alongside version 0.11.0 of the OpenFF Toolkit.
Due to the scope of changes, versions 0.2.0 and newer will not generally be compatible with the 0.1.x line or versions of the OpenFF Toolkit less than 0.11.0.
In lieu of a changelog entry for this release, **below is a brief summary of the current capabilities of Interchange.**
Future releases will continue with conventional changelog entries.

Imports from OpenFF Toolkit objects:

* `Interchange.from_smirnoff`, consuming SMIRNOFF force fields and OpenFF `Topology` objects, including
  * WBO-based bond order interpolation of valence parameters
  * Virtual sites
* See the [Molecule Cookbook](https://docs.openforcefield.org/projects/toolkit/en/stable/users/molecule_cookbook.html) for information on preparing molecule inputs and [`Molecule`](https://docs.openforcefield.org/projects/toolkit/en/stable/api/generated/openff.toolkit.topology.Molecule.html#openff.toolkit.topology.Molecule) API docs for more information.

Imports from MoSDeF objects:

* `Interchange.from_foyer`
Exports to OpenMM objects:

* `Interchange.to_openmm` for `openmm.System` objects
* `Interchange.to_openmm_topology` for `openmm.app.Topology` objects

Exports to GROMACS files:

* `Interchange.to_top` for `.top` topology files
* `Interchange.to_gro` for `.gro` coordinate files

Exports to AMBER files (EXPERIMENTAL):

* `Interchange.to_prmtop` for `.prmtop` parameter/topology files
* `Interchange.to_inpcrd` for `.inpcrd` coordinate files

Exports to LAMMPS files (EXPERIMENTAL):

* `Interchange.to_lammps` for `.data` data files

Exports to JAX arrays:

* Call `.get_force_field_parameters` or `.get_system_parameters` on a `PotentialHandler` subclass to get a [JAX array](https://jax.readthedocs.io/en/latest/_autosummary/jax.numpy.array.html) of force field or "system" parameters associated with that handler.

Known issues and limitations:

* Residue hierarchy information may not be preserved in GROMACS and AMBER exports
* Some operations are slow and not yet optimized for performance, including
  * `Interchange.from_smirnoff`, particularly for large systems with many valence terms
  * `Interchange.to_top`, particularly for systems with polymers, including proteins

During development of this release, the default branch has been renamed from `master` to `main`.

## 0.1.4 - 2022-01-11

This pre-release of OpenFF Interchange includes interoperability and documentation improvements.

This release supports Python 3.8 and 3.9; it may be compatible with older and newer versions may but is not guaranteed.

### New features

* #355 Add `Interchange.to_pdb`
* #357 Add more type annotations

### Documentation improvements

* #319 Add Foyer showcase (silica nanoparticle solvated in an organic species)
* #358 Fix `output.md`
* #352 Fix some typos in docstrings

### Breaking changes

* #357 The `_OFFBioTop` constructor now requires an `mdtraj.Topology` passed through the `mdtop` argument.
* #363 This project is no longer tested on Python 3.7

### Bugfixes

* #351 Fix setting byte order while processing bytes to NumPy arrays
* #354 Fix positions processing in `Interchange.__add__`
* `e176033` Fixes non-bonded energies not being parsed while reporting energies from the OpenMM driver.

## 0.1.3 - 2021-11-12

This pre-release of OpenFF Interchange includes documentation improvements and some reliability and testing improvements.

### New features

* #317 Partially avoids parameter clashes in `Interchange` object combination

### Documentation improvements

* #234 Switch documentation them theme to `openff-sphinx-theme`
* #309 Improves the user guide
* #190 Adds parameter splitting example
* #331 Restores `autodoc_pydantic` sphinx extension

### Bugfixes

* #332 Fixes export of multi-molecule systems to Amber files

### Testing and reliability improvements

* #324 Removes `pmdtest` module
* #327 Skips unavailable drivers instead of erroring out
* #246 Improves exports of non-bonded settings to Amber files
* #333 Makes beta/RC tests run automatically

## 0.1.2 - 2021-10-26

This pre-release of the OpenFF Interchange adds preliminary support for exporting to some file formats used by the Amber suite of biomolecular simulation programs and some support for conversions from InterMol objects. Stability, reliability, and feature completeness of these new features is not guaranteed - please report bugs or any surprising behavior.

### Features added

* #310 Adds functions that run all energy drivers at once. See `openff/interchange/drivers/all.py` for details.
* #312 Adds conversion from InterMol `System` objects.
* #316 Adds an experimental GROMACS parser.
* #230 Adds experimental exports to some Amber files (`.inpcrd` and `.prmtop`).

### Bug Fixes

* #308 Fixes a bug involving duck-types NumPy types.
* #322 Fixes a bug in which the Amber driver would not work with some mainline OpenFF force fields.

## 0.1.1 - 2021-09-13

This pre-release of the OpenFF Interchange adds preliminary support for virtual sites and bond order-based parameter interpolation. Stability and reliability with these new features is not guaranteed - please report bugs or any surprising behavior.

**Note**: This release is not compatible with versions of OpenMM older than 7.6.

### Features added

* #252 Improves error handling in cases of unassigned valence terms.
* #228 Adds support for bond-order based interpolation of harmonic bond parameters.
* #263 Adds support for bond-order based interpolation of periodic torsion parameters.
* #244 Adds preliminary support for internally storing virtual sites following the SMIRNOFF specification.
* #253 Adds support for virtual sites modifying partial charges via charge increments.
* #248 Adds  preliminary support exporting systems with virtual sites to GROMACS.
* #268 Adds  preliminary support exporting systems with virtual sites to OpenMM.
* #298 Adds `PotentialHandler.set_force_field_parameters`
* #300 Adds a GROMACS `.gro` file reader.

### Behavior changed

* #298 Refactors `PotentialHandler.get_mapping` to use `PotentialKey` objects as keys instead of `Potential` objects.

### Documentation improvements

* #267 Adds docstrings for most functions and classes in the source code.
* #285 Adds an example using a SMIRNOFF force field with a liquid-phase mixture of organic compounds.
* #286 Updates the README file.
* #271 Adds automatic API documentation via `autosummary`.

### Testing and reliability improvements

* #269 OpenEye Toolkits are now used in automated testing by default.
* #281 Refactors the test suite into unit tests, interoperability tests, and energy comparison tests.
* #289 Improves the Amber energy driver.
* #292 Improves some ParmEd conversions.
* #232 Fixes `mypy` and updates its configuration.

## 0.1.0 - 2021-06-30

The is an initial pre-release of the OpenFF Interchange.<|MERGE_RESOLUTION|>--- conflicted
+++ resolved
@@ -13,7 +13,6 @@
 
 ## Current development
 
-<<<<<<< HEAD
 ### New features
 
 * #1053 Logs, at the level of `logging.INFO`, how charges are assigned by SMIRNOFF force fields to each atom and virtual site.
@@ -23,14 +22,11 @@
 * The `charge_from_molecules` argument must include only molecules that contain partial charges and are non-isomorphic with each other.
 * The `charge_from_molecules` argument as used by the OpenFF Toolkit is handled internally as `molecules_with_preset_charges`.
 
+### Documentation improvements
+
+* Documents charge assignment hierarchy in the user guide.
+
 ## 0.4.0 - 2024-11-04
-=======
-### Bug fixes
-
-* Removes an internal use of the `@experimental` decorator which prevented `Interchange.from_openmm` from being fully removed from an experimental state.
-
-## 0.4.0 - 2024
->>>>>>> 7f93571f
 
 ### Breaking changes and behavior changes
 
@@ -71,6 +67,7 @@
 
 ### Bug fixes
 
+* Removes an internal use of the `@experimental` decorator which prevented `Interchange.from_openmm` from being fully removed from an experimental state.
 * Fixes a regression in which some `ElectrostaticsCollection.charges` properties did not return cached values.
 * Better process atom names in `Interchange.from_openmm`
 * Fixes regression tests.
