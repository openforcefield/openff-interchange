--- conflicted
+++ resolved
@@ -13,11 +13,10 @@
 
 ## Current development
 
-<<<<<<< HEAD
+### New features
+
 * #1053 Logs, at the level of `logging.INFO`, how charges are assigned by SMIRNOFF force fields to each atom and virtual site.
 
-=======
->>>>>>> d1966d56
 ## 0.4.0 - 2024
 
 ### Breaking changes and behavior changes
