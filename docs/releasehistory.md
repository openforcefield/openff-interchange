# Release History

Releases follow versioning as described in
[PEP440](https://www.python.org/dev/peps/pep-0440/#final-releases), where

* `major` increments denote a change that may break API compatibility with previous `major` releases
* `minor` increments add features but do not break API compatibility
* `micro` increments represent bugfix releases or improvements in documentation

Dates are given in YYYY-MM-DD format.

Please note that all releases prior to a version 1.0.0 are considered pre-releases and many API changes will come before a stable release.

## Current development

<<<<<<< HEAD
* #XYZ Following [SPEC 0](https://scientific-python.org/specs/spec-0000/), drops support for Python 3.9.
* #XYZ Drops support for Pydantic v1 as installed.
=======
* #933 Fixes #934 in which atom order was sometimes mangled in `Interchange.from_openmm`.
* #929 A warning is raised when positions are not passed to `Interchange.from_openmm`.
* #930 Adds `additional_forces` argument to `create_openmm_simulation`.
>>>>>>> 2d62ab36

## 0.3.23 - 2024-03-07

* #923 An error is raised in `Interchange.from_openmm` when the topology and system are incompatible.
* #912 A warning is raised when writing an input/run file (not data file) to an engine that does not implement a switching function described by SMIRNOFF.
* #916 Some internal code paths are re-organized, including removing the `openff.interchange.interop.internal` submodule.
* #916 Improves speed of `Interchange.to_lammps`, particularly for larger systems.
* #920 Fixes a bug in which virtual site exclusions were incorrect when using split non-bonded forces.
* #915 Deprecates `Interchange.__add__` in favor of `Interchange.combine`.
* #897 Improves energy evaluation with LAMMPS when some bonds are constrained.

## 0.3.22 - 2024-02-27

* #912 Fixes a bug in which rigid water geometries were incorrectly written to GROMACS files.
* #909 Fixes a bug in which numerical values such as `scale_14` were lost when parsing JSON dumps.

## 0.3.21 - 2024-02-20

* #906 Fixes a bug in which intramolecular interactions between virtual sites were not properly excluded with OpenMM.
* #901 `Interchange.from_openmm` now requires the `system` argument.
* #903 The Python API of LAMMPS is now internally used for LAMMPS energy calculations.

## 0.3.20 - 2024-02-12

* #891 Adds support for hydrogen mass repartitioning (HMR) in GROMACS export. Note that this implementaiton never modifies masses in waters and requires the system contains no virtual sites.
* #887 Adds support for hydrogen mass repartitioning (HMR) in OpenMM export. Note that this implementaiton never modifies masses in waters and requires the system contains no virtual sites.

### 0.3.19 - 2024-02-05

* #867 Tags `PotentialKey.virtual_site_type` with the associated type provided by SMIRNOFF parameters.
* #857 Tags `PotentialKey.associated_handler` when importing data from OpenMM.
* #848 Raises a more useful error when `Interchange.minimize` is called while positions are not present.
* #852 Support LJPME in OpenMM export.
* #871 Re-introduces Foyer compatibility with version 0.12.1.
* #883 Improve topology interoperability after importing data from OpenMM, using OpenFF Toolkit 0.15.2.
* #883 Falls back to `Topology.visualize` in most cases.

### Bugfixes

* #848 Fixes a bug in which `Interchange.minimize` erroneously appended virtual site positions to the `positions` attribute.
* #883 Using `openff-models` 0.1.2, fixes parsing box information from OpenMM data.
* #883 Skips writing unnecessary PDB file during visualization.
* #883 Preserves atom metadata when roundtripping topologies with OpenMM.

### Documentation improvements

* #864 Updates installation instructions.

## 0.3.18 - 2023-11-16

### Bugfixes

* #844 Fixes a bug in which charge assignment caching incorrect charges between similar molecules with different atom orderings.

### Behavior changes

* #845 Adds an exception when unimplemented virtual sites are present while writing to Amber files. Previously this was a silent error producing invalid files.

## 0.3.17 - 2023-11-02

### New Features

* #831 Adds `Interchange.minimize` and an underlying implementation with OpenMM.

### Bugfixes

* #830 #834 Updates versioneer configuration for Python 3.12 compatibility.

### Behavior changes

* #835 Most SMIRNOFF virtual site types are once again implemented in OpenMM with ``openmm.LocalCoordinatesSite`` as it is strictly the only proper option.

## 0.3.16 - 2023-10-18

### New Features

* #827 Adds the `ewald_tolerance` option to `to_openmm`, overriding a default value inherited from old versions of the OpenFF Toolkit.
* #827 Adds `to_openmm_system` methods, which alias existing `to_openmm` methods that create `openmm.System`s. Existing methods are not removed or currently deprecated.

### Behavior changes

* #828 Most virtual site types are implemented in OpenMM as types other than ``openmm.LocalCoordinatesSite`` for better human readability.

### Documentation improvements

* #828 Adds a notebook demonstrating, including visualization and running short simulations, several use cases of SMIRNOFF virtual sites.

### Examples added

* #825 Adds a host-guest example derived from the [SAMPL6 challenge](https://github.com/samplchallenges/SAMPL6).

## 0.3.15 - 2023-10-06

### New Features

* #815 Most SMIRNOFF collections are now available via a public interface (`from openff.interchange.smirnoff import ...`).

### Bugfixes

* #814 Tracks `scale_12` in non-bonded handlers.
* #821 Fixes visualization issues described in #819.
* #816 Ensures virtual sites are added at the _end_ of an `openmm.System`, after _all_ atoms (i.e. not interlaced with molecules).

## 0.3.14 - 2023-09-07

### New Features

* #798 `Interchange.to_gromacs` and related methods now support `BondCharge` virtual sites and four-site water models.

### Bugfixes

* #797 Fixes a bug in which virtual site charge increments were not properly applied.

### Breaking changes

* #797 `SMIRNOFFElectrostaticsCollection` now applies virtual site charge increments.
* #797 Removes `ElectrostaticsCollection.charges_without_virtual_sites`, `FoyerElectrostaticsHandler.charges_without_virtual_sites`, and makes `SMIRNOFFElectrostaticsCollection.charges_without_virtual_sites` private.

### Documentation improvements

* #802 Fixes some typos in the `vdWHandler` down-conversion warning.

## 0.3.13 - 2023-08-22

### New Features

* #791 `Interchange.visualize` can now visualize virtual sites via the `include_virtual_sites` argument.
* #791 `get_positions_with_virtual_sites` now supports more virtual site types.

### Behavior changes

* #791 `BondCharge` virtual sites are now implemented in OpenMM with `openmm.TwoParticleAverageSite`.
* #791 Conventional four-site water models using `DivalentLonePair` virtual sites, like TIP4P and its variants, are now implemented in OpenMM with `openmm.ThreeParticleAverageSite`.

## 0.3.12 - 2023-08-14

### New features

* #782 OpenMM is now an optional dependency at runtime or if using the `openff-interchange-base` conda
  package.

## 0.3.11 - 2023-08-09

### Behavior changes

* #789 Internally use vdWHandler 0.4 when storing SMIRNOFF data and creating OpenMM forces.
* #789 Using plugins that create `openmm.NonbondedForce` now results in `openmm.NonbondedForce.NoCutoff` when the topology is non-periodic and `vdWHandler.nonperiodic_method == "no-cutoff"`

## 0.3.10 - 2023-08-02

### New features

* #781 Adds support for version 0.4 of the SMIRNOFF vdW section.
* #780 Adds compatibility with Pydantic v2, using the existing v1 API.

### Behavior changes

* #778 `Interchange.from_foyer` now infers positions from the input topology, matching the behavior of `Interchange.from_smirnoff`.

### Documentation improvements

* #778 Updates the Foyer migration guide.

## 0.3.9 - 2023-07-25

### Bugfixes

* #775 Makes `Interchange.from_openmm` a class method as originally intended.

## 0.3.8 - 2023-07-14

### Behavior changes

* #667 Clarifies lack of support for (hard) cut-off electrostatics in OpenMM.

### New features

* #763 Optionally adds virtual sites to `Interchange.to_pdb` and `Interchange.visualize` and refactors virtual site position fetching into a common module.

### Bugfixes

* #766 Fixes #765 in which the path to the GROMACS energy file argument was hard-coded in `_parse_gmx_energy`.

### Maintenance

* #759 Improves internal handling of non-bonded settings in OpenMM export.

## 0.3.7 - 2023-06-29

### New features

* #579 Adds support for using the geometric mixing rule in OpenMM export.

### Documentation improvements

* #756 Updates example notebooks using a more consistent structure.
* #754 Fixes a call to `pack_box` in the protein-ligand example.

## 0.3.6 - 2023-06-20

## Behavior changes

* #748 Resolves #747 in which exceptions inherited from `BaseException` against recommended practice. Exceptions now inherit from `InterchangeException` which itself inherits from `Exception`.
* #707 Overhauls the `openff.interchange.components._packmol` module.

### New features

* #731 Adds support for non-rectangular boxes in GROMACS export.
* #707 Improves error handling when attempting to export non-rectangular boxes to Amber and LAMMPS.

## 0.3.5 - 2023-06-14

### New features

* #725 Adds `Interchange.to_openmm_simulation`.

### Bugfixes

* #724 Fixes #723 in which some parameters in GROMACS files were incorrectly written.
* #728 Fixes #719 in which GROMACS coordinate files were written incorrectly when containing more than 100,000 atoms.
* #741 Improves JSON (de)serialization, particularly while parsing `Collection`s.
* #746 Fixes #745 in which `get_amber_energies` did not properly turn off the switching function.
* #746 Fixes #736 in which `get_openmm_energies` ignored `openmm.RBTorsionForce`.

### Documentation improvements

* #744 Removes binder links.

## 0.3.4 - 2023-05-14

### Bugfixes

* #721 Fixes #720 in which units were not checked when writing `[ settles ]` in GROMACS files.

## 0.3.3 - 2023-05-08

* #703 Clarifies the experimental state of some features, which require opt-in to use.

### Behavior changes

* #706 Updates `pack_box` to return a `Topology`.
* #716 Removes InterMol and ParmEd conversions, which were untested and not part of the public API.

### Bugfixes

* #705 Fixes #693 in which 1-4 vdW interactions were not scaled when using `Interchange.to_openmm(combine_nonbonded_forces=False)`
* #702 Fixes #701 in which `Interchange` was needlessly re-exported in the high-level module.

### Documentation improvements

* #673 Adds a vectorized representation example.
* #703 Adds a section to the user guide on accessing experimental functionality.
* #706 Updates the mixed solvent example.
* #708 Updates the protein-ligand example.
* #708 Updates the ligand-in-water example.

## 0.3.2 - 2023-05-02

### Behavior changes

* #677 Replaces `.constraints` with `.potentials` in constraint collections.
* #677 Unifies parameters in Ryckaert-Bellemans torsions around lowercase values (`c0`, `c1`, etc.).

### New features

* #671 Adds `Interchange.to_gromacs` which writes both GROMACS topology and coordinate files at once.
* #677 Improves support for Ryckaert-Bellemans torsions in parsers, writers, and drivers.
* #681 Ports a PACKMOL wrapper from OpenFF Evaluator.
* #692 Tags some features as experimental, requiring opt-in to access.
* #697 Wires `add_constrained_forces` argument through `Interchange.to_openmm`.
* #697 Wires `combine_nonbonded_forces` argument through `get_summary_data` and `get_all_energies`.

### Bugfixes

* #680 Fixes #678 in which, in some cases, text wrapping in Amber files was mangled.
* #680 Fixes #679 in which atom exclusion lists in Amber files were written incorrectly.
* #685 Fixes #682 in which some 1-4 interactions in Amber files were counted incorrectly.
* #695 Fixes #694 in which systems with no electrostatics did not check for plugins.

## 0.3.1 - 2023-04-19

### Behavior changes

* #639 Drops support for Python 3.8, following [NEP 29](https://numpy.org/neps/nep-0029-deprecation_policy.html#support-table).
* #635 Moves and re-organizes the contents of `openff.interchange.interop.internal.gromacs` to a new submodule `openff.interchange.interop.gromacs`.
* #662 Moves tests and un-tested modules from the public API to pseudo-private.

### Bugfixes

* #655 Fixes #652 by avoiding writing a blank `RESIDUE_LABEL` section in Amber files.

### New features

* #635 Adds a dedicated class `GROMACSSystem` to represent GROMACS state.
* #635 Adds parsing and exporting between GROMACS files and `GROMACSSystem` objects.
* #651 Adds support for `SMIRNOFFCollection` plugins that depend on multiple `ParameterHandler`s.
* #654 Adds a module `openff.interchange.common` containing base classes for different types of `Collection`s.
* #659 Improves testing for `from_openmm`.
* #649 Removes the use of `pkg_resources`, which is deprecated.
* #660 Moves the contents of `openff.interchange.components.foyer` to `openff.interchange.foyer` while maintaining existing import paths.
* #663 Improves the performance of `Interchange.to_prmtop`.
* #665 Properly write `[ settles ]` directive in GROMACS files.

## 0.3.0 - 2023-04-10

### Behavior changes

* #566 Refactors `EnergyReport` to more explicitly handle comparisons.
* #583, #588, #603 Change some code paths of internal objects.
  * `PotentialHandler` is deprecated for `Collection`.
  * `Interchange.handlers` is deprecated for `Interchange.collections`.
  * `PotentialHandler.slot_map` is deprecated for `Collection.key_map`.
  * Classes found in `openff.interchange.components.smirnoff` are now in `openff.interchange.smirnoff`.
  * Some arguments with `handler` in their names are replaced with `collection`.
* #583 Refactors the internals of `Interchange.from_smirnoff` away from the chain-of-responsibility pattern.
* #601 Groups GROMACS improper torsion energies in the `"Torsions"` key.

### Bugfixes

* #593 Fixes #592 in which OpenMM exports fail to create multiple non-bonded forces without a vdW handler.
* #601 Fixes #600 in which some parameters were rounded to 6 digits in `Interchange.to_top`.
* #598 Fixes #597 in which residue names were incorrectly written to Amber files for single-residue systems.
* #618 Fixes #616 in which positions of multiple molecules were mangled with `to_openmm_positions`.
* #618 Fixes #617 in which the return type of `to_openmm_positions` was inconsistent.
* #582 Allows OpenMM version to change in regression tests.
* #622 Fixes passing some settings to OpenMM's GBSA forces.

### New features

* #569 Allows for quick importing `from openff.interchange import Interchange`.
* #558 Removes a safeguard against a long-since fixed toolkit bug when looking up `rmin_half`.
* #574 Adds more specific subclasses of `TopologyKey`.
* #589 For convenience, per-parameter variables are now stored on `SMIRNOFFCollection.potential_parameters` and its subclasses.
* #591 Adds custom `SMIRNOFFCollection`s via a plugin interface.
* #614 Adds support for GBSA parameters in SMIRNOFF force fields.
* #586 #591 #605 #609 #613 Support custom SMIRNOFF sections with OpenMM.

### Documentation improvements

* #634 Improves documentation for SMIRNOFF plugins.
* #610 Adds duplicate documentation on how to covert to OpenMM-styled unit/quantity objects.
* #699 Updates the project's README.

### Maintenance

* #400 Adds Python 3.10 to testing.
* #561 #564 #572 #577 #580 #581 #590 #625 Update `pre-commit` configuration.
* #562 Removes the use of `python setup.py`.
* #565 Removes duplicate code in favor of `openff-models`.
* #575 #576 Avoid installing old, incompatible versions of `jax` and/or `jaxlib`.
* #578 Updates some type annotations.
* #619 Removes duplicate OpenMM virtual site construction code.

## 0.2.3 - 2022-11-21

### Behavior changes

* #554 `Interchange.to_openmm` now uses `combine_nonbonded_forces=True` by default.

### New features

* #534 An `openmm.Platform` can be specified as an argument to the OpenMM driver.

### Documentation improvements

* #553 Adds a solvation example.

### Bugfixes

* #545 List the central atom first in CVFF style dihedrals in LAMMPS export
* #551 Use `Interchange.box` to define periodicity when exporting to PDB files.

## 0.2.2 - 2022-10-12

This pre-release of Interchange includes improvements in metadata in the Amber export.

### Behavior changes

* #536 Use atom names provided by the toolkit, or element symbols if not provided, in Amber export

### Bugfixes

* #539 Fix case of single-molecule export to Amber with ambiguous residue information

### Examples added

* #533 Add experimental example using `openmmforcefields` to generate ligand parameters
* #524 Add experimental example using `from_openmm` to import a system prepared with OpenMM tools

## 0.2.1 - 2022-09-02

This pre-release of Interchange includes performance improvements in exporters.

### Performance improvements

* #519 Improve runtime of `Interchange.to_top` by bypassing JAX broadcasting
* #520 Improve runtime of `Interchange.to_top` by using a set to track constrained atom pairs

### Behavior changes

* #519 Exports to array representations no longer use `jax.numpy` by default

## 0.2.0 - 2022-08-29

The 0.2.x line of Interchange targets biopolymer support alongside version 0.11.0 of the OpenFF Toolkit.
Due to the scope of changes, versions 0.2.0 and newer will not generally be compatible with the 0.1.x line or versions of the OpenFF Toolkit less than 0.11.0.
In lieu of a changelog entry for this release, **below is a brief summary of the current capabilities of Interchange.**
Future releases will continue with conventional changelog entries.

Imports from OpenFF Toolkit objects:

* `Interchange.from_smirnoff`, consuming SMIRNOFF force fields and OpenFF `Topology` objects, including
  * WBO-based bond order interpolation of valence parameters
  * Virtual sites
* See the [Molecule Cookbook](https://docs.openforcefield.org/projects/toolkit/en/stable/users/molecule_cookbook.html) for information on preparing molecule inputs and [`Molecule`](https://docs.openforcefield.org/projects/toolkit/en/stable/api/generated/openff.toolkit.topology.Molecule.html#openff.toolkit.topology.Molecule) API docs for more information.

Imports from MoSDeF objects:

* `Interchange.from_foyer`
Exports to OpenMM objects:

* `Interchange.to_openmm` for `openmm.System` objects
* `Interchange.to_openmm_topology` for `openmm.app.Topology` objects

Exports to GROMACS files:

* `Interchange.to_top` for `.top` topology files
* `Interchange.to_gro` for `.gro` coordinate files

Exports to AMBER files (EXPERIMENTAL):

* `Interchange.to_prmtop` for `.prmtop` parameter/topology files
* `Interchange.to_inpcrd` for `.inpcrd` coordinate files

Exports to LAMMPS files (EXPERIMENTAL):

* `Interchange.to_lammps` for `.data` data files

Exports to JAX arrays:

* Call `.get_force_field_parameters` or `.get_system_parameters` on a `PotentialHandler` subclass to get a [JAX array](https://jax.readthedocs.io/en/latest/_autosummary/jax.numpy.array.html) of force field or "system" parameters associated with that handler.

Known issues and limitations:

* Residue hierarchy information may not be preserved in GROMACS and AMBER exports
* Some operations are slow and not yet optimized for performance, including
  * `Interchange.from_smirnoff`, particularly for large systems with many valence terms
  * `Interchange.to_top`, particularly for systems with polymers, including proteins

During development of this release, the default branch has been renamed from `master` to `main`.

## 0.1.4 - 2022-01-11

This pre-release of OpenFF Interchange includes interoperability and documentation improvements.

This release supports Python 3.8 and 3.9; it may be compatible with older and newer versions may but is not guaranteed.

### New features

* #355 Add `Interchange.to_pdb`
* #357 Add more type annotations

### Documentation improvements

* #319 Add Foyer showcase (silica nanoparticle solvated in an organic species)
* #358 Fix `output.md`
* #352 Fix some typos in docstrings

### Breaking changes

* #357 The `_OFFBioTop` constructor now requires an `mdtraj.Topology` passed through the `mdtop` argumment.
* #363 This project is no longer tested on Python 3.7

### Bugfixes

* #351 Fix setting byte order while processing bytes to NumPy arrays
* #354 Fix positions processing in `Interchange.__add__`
* `e176033` Fixes nonbonded energies not being parsed while reporting energies from the OpenMM drver.

## 0.1.3 - 2021-11-12

This pre-release of OpenFF Interchange includes documentation improvements and some reliability and testing improvements.

### New features

* #317 Partially avoids parameter clashes in `Interchange` object combination

### Documentation improvements

* #234 Switch documentation them theme to `openff-sphinx-theme`
* #309 Improves the user guide
* #190 Adds parameter splitting example
* #331 Restores `autodoc_pydantic` sphinx extension

### Bugfixes

* #332 Fixes export of multi-molecule systems to Amber files

### Testing and reliability improvements

* #324 Removes `pmdtest` module
* #327 Skips unavailable drivers instead of erroring out
* #246 Improves exports of non-bonded settings to Amber files
* #333 Makes beta/RC tests run automatically

## 0.1.2 - 2021-10-26

This pre-release of the OpenFF Interchange adds preliminary support for exporting to some file formats used by the Amber suite of biomolecular simulation programs and some support for conversions from InterMol objects. Stability, reliability, and feature completeness of these new features is not guaranteed - please report bugs or any surprising behavior.

### Features added

* #310 Adds functions that run all energy drivers at once. See `openff/interchange/drivers/all.py` for details.
* #312 Adds conversion from InterMol `System` objects.
* #316 Adds an experimental GROMACS parser.
* #230 Adds experimental exports to some Amber files (`.inpcrd` and `.prmtop`).

### Bug Fixes

* #308 Fixes a bug involving duck-types NumPy types.
* #322 Fixes a bug in which the Amber driver would not work with some mainline OpenFF force fields.

## 0.1.1 - 2021-09-13

This pre-release of the OpenFF Interchange adds preliminary support for virtual sites and bond order-based parameter interpolation. Stability and reliability with these new features is not guaranteed - please report bugs or any surprising behavior.

**Note**: This release is not compatible with versions of OpenMM older than 7.6.

### Features added

* #252 Improves error handling in cases of unassigned valence terms.
* #228 Adds support for bond-order based interpolation of harmonic bond parameters.
* #263 Adds support for bond-order based interpolation of periodic torsion parameters.
* #244 Adds preliminary support for internally storing virtual sites following the SMIRNOFF specification.
* #253 Adds support for virtual sites modifying partial charges via charge increments.
* #248 Adds  preliminary support exporting systems with virtual sites to GROMACS.
* #268 Adds  preliminary support exporting systems with virtual sites to OpenMM.
* #298 Adds `PotentialHandler.set_force_field_parameters`
* #300 Adds a GROMACS `.gro` file reader.

### Behavior changed

* #298 Refactors `PotentialHandler.get_mapping` to use `PotentialKey` objects as keys instead of `Potential` objects.

### Documentation improvements

* #267 Adds docstrings for most functions and classes in the source code.
* #285 Adds an example using a SMIRNOFF force field with a liquid-phase mixture of organic compounds.
* #286 Updates the README file.
* #271 Adds automatic API documentation via `autosummary`.

### Testing and reliability improvements

* #269 OpenEye toolkits are now used in automated testing by default.
* #281 Refactors the test suite into unit tests, interoperability tests, and energy comparison tests.
* #289 Improves the Amber energy driver.
* #292 Improves some ParmEd conversions.
* #232 Fixes `mypy` and updates its configuration.

## 0.1.0 - 2021-06-30

The is an initial pre-release of the OpenFF Interchange.<|MERGE_RESOLUTION|>--- conflicted
+++ resolved
@@ -13,14 +13,14 @@
 
 ## Current development
 
-<<<<<<< HEAD
-* #XYZ Following [SPEC 0](https://scientific-python.org/specs/spec-0000/), drops support for Python 3.9.
-* #XYZ Drops support for Pydantic v1 as installed.
-=======
+* #936 Following [SPEC 0](https://scientific-python.org/specs/spec-0000/), drops support for Python 3.9.
+* #936 Drops support for Pydantic v1 as installed.
+
+## 0.3.24 - 2024-03-
+
 * #933 Fixes #934 in which atom order was sometimes mangled in `Interchange.from_openmm`.
 * #929 A warning is raised when positions are not passed to `Interchange.from_openmm`.
 * #930 Adds `additional_forces` argument to `create_openmm_simulation`.
->>>>>>> 2d62ab36
 
 ## 0.3.23 - 2024-03-07
 
