--- conflicted
+++ resolved
@@ -22,13 +22,10 @@
 * Several classes and methods which were deprecated in the 0.3 line of releases are now removed.
 * Previously-deprecated examples are removed.
 * `ProperTorsionKey` no longer accepts an empty tuple as atom indices.
-<<<<<<< HEAD
 * Default densities for Packmol wrapper functions have been lowered to 0.9 g/cc and 0.6 g/cc for water and non-water solvent, respectively.
 * Argument `mass_density` to some packing functions has been renamed to `target_density` for consistency and to better reflect its usage.
-=======
 * An error is now raised when HMR would result in an OpenMM particle (aside from virtual sites) having negative (or zero) mass.
 * Fixes a regression in which some `ElectrostaticsCollection.charges` properties did not return cached values.
->>>>>>> 69b8955b
 
 ## 0.3.30 - 2024-08
 
