--- conflicted
+++ resolved
@@ -10,6 +10,12 @@
 Dates are given in YYYY-MM-DD format.
 
 Please note that all releases prior to a version 1.0.0 are considered pre-releases and many API changes will come before a stable release.
+
+## Current development
+
+### Miscellaneous improvements
+
+* #1140 Bumps internal tests to use OpenMM 8.2.
 
 ## 0.4.1 - 2025-01-22
 
@@ -42,16 +48,10 @@
 * #1070 Documents charge assignment hierarchy in the user guide.
 * #1105 Documents new Pydantic-compatible type annotations in the user guide.
 
-<<<<<<< HEAD
-### Miscellaneous
-
-* #1140 Bumps internal tests to use OpenMM 8.2.
-=======
 ### Miscellaneous improvements
 
 * #1104 Consolidates configuration files to `pyproject.toml` where possible.
 * #1089 Adds regression test for JSON serialization after `Interchange.from_openmm`.
->>>>>>> 4edb63a0
 
 ## 0.4.0 - 2024-11-04
 
