--- conflicted
+++ resolved
@@ -17,7 +17,12 @@
 
 * #1053 Logs, at the level of `logging.INFO`, how charges are assigned by SMIRNOFF force fields to each atom and virtual site.
 
-## 0.4.0 - 2024
+### Bug fixes
+
+* The `charge_from_molecules` argument must include only molecules that contain partial charges and are non-isomorphic with each other.
+* The `charge_from_molecules` argument as used by the OpenFF Toolkit is handled internally as `molecules_with_preset_charges`.
+
+## 0.4.0 - 2024-11-04
 
 ### Breaking changes and behavior changes
 
@@ -59,13 +64,8 @@
 ### Bug fixes
 
 * Fixes a regression in which some `ElectrostaticsCollection.charges` properties did not return cached values.
-<<<<<<< HEAD
-* The `charge_from_molecules` argument must include only molecules that contain partial charges and are non-isomorphic with each other.
-* The `charge_from_molecules` argument as used by the OpenFF Toolkit is handled internally as `molecules_with_preset_charges`.
-=======
 * Better process atom names in `Interchange.from_openmm`
 * Fixes regression tests.
->>>>>>> 0386f651
 
 ## 0.3.30 - 2024-08
 
