repos:
- repo: https://github.com/pre-commit/pre-commit-hooks
  rev: v5.0.0
  hooks:
  - id: check-yaml
  - id: end-of-file-fixer
  - id: trailing-whitespace
    exclude: '\.(pdb|gro|top|sdf)$'
  - id: debug-statements
- repo: https://github.com/asottile/add-trailing-comma
  rev: v3.2.0
  hooks:
  - id: add-trailing-comma
- repo: https://github.com/astral-sh/ruff-pre-commit
<<<<<<< HEAD
  rev: v0.11.10
=======
  rev: v0.11.11
>>>>>>> c6e0381b
  hooks:
    - id: ruff
      args: ["--fix"]
    - id: ruff-format
- repo: https://github.com/econchick/interrogate
  rev: 1.7.0
  hooks:
    - id: interrogate
      args: ["openff/interchange/", "-e", "openff/interchange/_tests/"]
      pass_filenames: false
- repo: https://github.com/adamchainz/blacken-docs
  rev: 1.19.1
  hooks:
  - id: blacken-docs
    files: ^docs/
- repo: https://github.com/igorshubovych/markdownlint-cli
  rev: v0.45.0
  hooks:
  - id: markdownlint
    exclude: .github
    args: ["--disable", "MD013", "MD033", "MD024", "MD046", "--ignore", "docs/using/experimental.md", "--ignore", "docs/using/status.md", "--"]
- repo: https://github.com/kynan/nbstripout
  rev: 0.8.1
  hooks:
    - id: nbstripout
      files: ^examples
- repo: https://github.com/asottile/pyupgrade
  rev: v3.20.0
  hooks:
  - id: pyupgrade
    args:
      - --py310-plus<|MERGE_RESOLUTION|>--- conflicted
+++ resolved
@@ -12,11 +12,7 @@
   hooks:
   - id: add-trailing-comma
 - repo: https://github.com/astral-sh/ruff-pre-commit
-<<<<<<< HEAD
-  rev: v0.11.10
-=======
   rev: v0.11.11
->>>>>>> c6e0381b
   hooks:
     - id: ruff
       args: ["--fix"]
