--- conflicted
+++ resolved
@@ -12,11 +12,7 @@
   hooks:
   - id: add-trailing-comma
 - repo: https://github.com/astral-sh/ruff-pre-commit
-<<<<<<< HEAD
-  rev: v0.13.1
-=======
   rev: v0.13.2
->>>>>>> 15ca15a6
   hooks:
     - id: ruff
       args: ["--fix"]
