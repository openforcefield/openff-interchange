--- conflicted
+++ resolved
@@ -12,11 +12,7 @@
   hooks:
   - id: add-trailing-comma
 - repo: https://github.com/astral-sh/ruff-pre-commit
-<<<<<<< HEAD
-  rev: v0.11.9
-=======
   rev: v0.11.10
->>>>>>> 2fbaa42e
   hooks:
     - id: ruff
       args: ["--fix"]
