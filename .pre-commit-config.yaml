--- conflicted
+++ resolved
@@ -11,47 +11,8 @@
   rev: v3.1.0
   hooks:
   - id: add-trailing-comma
-<<<<<<< HEAD
-- repo: https://github.com/psf/black
-  rev: 24.8.0
-  hooks:
-  - id: black
-    files: ^openff|plugins|stubs
-  - id: black-jupyter
-    files: ^examples
-- repo: https://github.com/PyCQA/isort
-  rev: 5.13.2
-  hooks:
-  - id: isort
-    files: ^openff|plugins|stubs
-- repo: https://github.com/asottile/yesqa
-  rev: v1.5.0
-  hooks:
-  - id: yesqa
-- repo: https://github.com/PyCQA/flake8
-  rev: 7.1.1
-  hooks:
-  - id: flake8
-    files: ^openff|plugins|stubs
-    additional_dependencies: [
-        'flake8-bugbear',
-        'flake8-absolute-import',
-        'flake8-pytest-style==2',
-        'flake8-no-pep420',
-    ]
-- repo: https://github.com/asottile/pyupgrade
-  rev: v3.17.0
-  hooks:
-  - id: pyupgrade
-    files: ^openff|plugins|stubs
-    exclude: openff/interchange/_version.py|setup.py
-    args: ["--py310-plus"]
-- repo: https://github.com/astral-sh/ruff-pre-commit
-  rev: v0.5.6
-=======
 - repo: https://github.com/astral-sh/ruff-pre-commit
   rev: v0.5.7
->>>>>>> 60520f28
   hooks:
     - id: ruff
 - repo: https://github.com/econchick/interrogate
