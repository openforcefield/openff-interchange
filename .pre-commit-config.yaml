repos:
- repo: https://github.com/pre-commit/pre-commit-hooks
  rev: v4.0.1
  hooks:
  - id: check-yaml
  - id: end-of-file-fixer
  - id: trailing-whitespace
    exclude: '\.(pdb|gro|top|sdf)$'
  - id: debug-statements
- repo: https://github.com/psf/black
  rev: 21.6b0
  hooks:
  - id: black
    files: ^openff
    args: [--check]
- repo: https://github.com/PyCQA/isort
  rev: 5.9.1
  hooks:
  - id: isort
    files: ^openff
    args: [--check]
- repo: https://github.com/PyCQA/flake8
  rev: 3.9.2
  hooks:
  - id: flake8
    files: ^openff
    additional_dependencies: [
        'flake8-bugbear',
        'flake8-absolute-import',
        'flake8-pytest-style',
    ]
- repo: https://github.com/asottile/pyupgrade
  rev: v2.19.4
  hooks:
  - id: pyupgrade
    files: ^openff/interchange/
    exclude: openff/interchange/_version.py|setup.py
    args: [--py37-plus]
- repo: https://github.com/econchick/interrogate
  rev: 1.4.0
  hooks:
    - id: interrogate
<<<<<<< HEAD
      args: [--quiet, --fail-under=45, openff/interchange]
- repo: https://github.com/asottile/blacken-docs
  rev: v1.10.0
  hooks:
    - id: blacken-docs
      additional_dependencies: [black==21.6b0]
=======
      args: [--fail-under=43, openff/interchange/]
>>>>>>> a004ea2a
- repo: https://github.com/nbQA-dev/nbQA
  rev: 0.13.1
  hooks:
    - id: nbqa-pyupgrade
      args:
        - --nbqa-mutate
        - --py37-plus
    - id: nbqa-isort
      args:
        - --nbqa-mutate
    - id: nbqa-black
      args:
        - --nbqa-mutate<|MERGE_RESOLUTION|>--- conflicted
+++ resolved
@@ -40,16 +40,12 @@
   rev: 1.4.0
   hooks:
     - id: interrogate
-<<<<<<< HEAD
-      args: [--quiet, --fail-under=45, openff/interchange]
+      args: [--fail-under=43, openff/interchange/]
 - repo: https://github.com/asottile/blacken-docs
   rev: v1.10.0
   hooks:
     - id: blacken-docs
       additional_dependencies: [black==21.6b0]
-=======
-      args: [--fail-under=43, openff/interchange/]
->>>>>>> a004ea2a
 - repo: https://github.com/nbQA-dev/nbQA
   rev: 0.13.1
   hooks:
