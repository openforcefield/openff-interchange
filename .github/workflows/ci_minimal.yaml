name: minimal_tests

on:
  push:
    branches:
      - main
  pull_request:
    branches:
      - main

defaults:
  run:
    shell: bash -l {0}

jobs:
  test:
    runs-on: ${{ matrix.os }}
    strategy:
      fail-fast: false
      matrix:
<<<<<<< HEAD
        os: [ubuntu-latest, macos-latest]
        python-version: ["3.8", "3.9", "3.10"]
=======
        os:
          - ubuntu-latest
        python-version:
          - "3.8"
          - "3.9"
>>>>>>> 58e943bf
    env:
      CI_OS: ${{ matrix.os }}
      PYVER: ${{ matrix.python-version }}

    steps:
    - uses: actions/checkout@v3

    - uses: conda-incubator/setup-miniconda@v2.1.1
      with:
        python-version: ${{ matrix.python-version }}
        environment-file: devtools/conda-envs/minimal_env.yaml
        activate-environment: test
        auto-activate-base: false
        mamba-version: "*"
        miniforge-version: latest
        miniforge-variant: Mambaforge
        use-mamba: true

    - name: Additional info about the build
      run: |
        uname -a
        df -h
        ulimit -a

    - name: Install package
      run: |
        python setup.py develop --no-deps

    - name: Environment Information
      run: |
        conda info
        conda list

    - name: Run unit tests
      if: always()
      run: |
        python -m pytest -v -nauto --durations=10 openff/interchange/tests/unit_tests/<|MERGE_RESOLUTION|>--- conflicted
+++ resolved
@@ -18,16 +18,12 @@
     strategy:
       fail-fast: false
       matrix:
-<<<<<<< HEAD
-        os: [ubuntu-latest, macos-latest]
-        python-version: ["3.8", "3.9", "3.10"]
-=======
         os:
           - ubuntu-latest
         python-version:
           - "3.8"
           - "3.9"
->>>>>>> 58e943bf
+          - "3.10"
     env:
       CI_OS: ${{ matrix.os }}
       PYVER: ${{ matrix.python-version }}
