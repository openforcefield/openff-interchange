--- conflicted
+++ resolved
@@ -52,14 +52,7 @@
 
     - name: Install package
       run: |
-<<<<<<< HEAD
-        python setup.py develop --no-deps
-=======
-        # These packages are brought in by conda (via the toolkit) and must be removed manually
-        # since pip doesn't know about the -base split and does not uninstall the -base package
-        conda remove --force openff-interchange openff-interchange-base
         python -m pip install .
->>>>>>> 6c88944f
 
     - name: Environment Information
       run: |
