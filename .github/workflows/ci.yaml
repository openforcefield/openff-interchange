--- conflicted
+++ resolved
@@ -110,13 +110,8 @@
     - name: Run small molecule regression tests
       if: ${{ matrix.openeye == true && matrix.openmm == true }}
       run: |
-<<<<<<< HEAD
-        micromamba install "deepdiff =5" "numpy=1" rich click -c conda-forge
-        python -m pip install git+https://github.com/openforcefield/interchange-regression-testing.git@7c98afd2b4ea425276dfe1687e639e0a56b636b4
-=======
         micromamba install "openmm=8.4.0" "deepdiff <=8" rich click -c conda-forge
         python -m pip install git+https://github.com/openforcefield/interchange-regression-testing.git@443480732f5caf3fc63f5442fdd763176c63e72f
->>>>>>> 9dda046f
 
         create_openmm_systems \
           --input             "regression_tests/small-molecule/input-topologies.json" \
