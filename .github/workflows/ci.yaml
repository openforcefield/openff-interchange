name: ci

on:
  push:
    branches:
      - main
  pull_request:
    branches:
      - main
  schedule:
    - cron: "0 5 * * *"
  workflow_dispatch:

defaults:
  run:
    shell: pixi run bash -e {0}

jobs:
  test:
    name: Test on ${{ matrix.os }}, Python ${{ matrix.python-version }}, OpenMM ${{ matrix.openmm }}, OpenEye ${{ matrix.openeye }}
    runs-on: ${{ matrix.os }}
    strategy:
      matrix:
        os:
          - macos-latest
          - ubuntu-latest
<<<<<<< HEAD
        environment:
          - py311
=======
        python-version:
          - "3.10"
          - "3.11"
          - "3.12"
          - "3.13"
>>>>>>> 0074d17a
        openeye:
          - true
          - false
        openmm:
          - true
        exclude:
          - python-version: "3.13"
            openeye: true

    env:
      OE_LICENSE: ${{ github.workspace }}/oe_license.txt
      COV: --cov=openff/interchange --cov-report=xml --cov-config=pyproject.toml --cov-append

    steps:
    - uses: actions/checkout@v4
      with:
        fetch-depth: 0

    - name: Set up virtual environment
      uses: prefix-dev/setup-pixi@v0.8.3
      with:
        pixi-version: v0.41.4
        environments: ${{ matrix.environment }}

    - name: Install and license OpenEye Toolkits
      if: ${{ matrix.openeye == true }}
      run: |
        pixi install "openeye-toolkits =2024.1.0"
        echo "${SECRET_OE_LICENSE}" > ${OE_LICENSE}
        python -c "from openeye import oechem; assert oechem.OEChemIsLicensed()"
      env:
        SECRET_OE_LICENSE: ${{ secrets.OE_LICENSE }}

    - name: Install OpenMM
      if: ${{ matrix.openmm == true }}
      run: |
        pixi add openmm

<<<<<<< HEAD
    - name: Uninstall OpenMM
      if: ${{ matrix.openmm == false && matrix.openeye == true }}
      run: |
        pixi remove openmm mdtraj

    - name: Install AmberTools and RDKit
      if: ${{ matrix.openeye == false }}
      run: pixi add rdkit "ambertools =24"
=======
    - name: Install Python <3.13 dependencies
      if: ${{ matrix.python-version != '3.13' }}
      run: micromamba install --file devtools/conda-envs/test_not_py313.yaml python=${{ matrix.python-version }}

    - name: Install package
      run: python -m pip install . plugins/
>>>>>>> 0074d17a

    - name: Run tests
      run: |
        # https://github.com/openforcefield/openff-units/issues/111
        python -c "from openff.toolkit import *"

        python -m pytest $COV openff/interchange/ -r fExs -n logical --durations=10

    - name: Run small molecule regression tests
      if: ${{ matrix.openeye == true && matrix.openmm == true }}
      run: |
        pixi add "deepdiff =5" rich click
        python -m pip install git+https://github.com/openforcefield/interchange-regression-testing.git@7c98afd2b4ea425276dfe1687e639e0a56b636b4

        create_openmm_systems \
          --input             "regression_tests/small-molecule/input-topologies.json" \
          --output            "regression_tests/small-molecule/" \
          --using-interchange \
          --force-field       "openff-2.0.0.offxml" \
          --n-procs           4

        # Don't trust the interchange version here, for some reason, just put it in a new directory
        mkdir regression_tests/small-molecule/omm-systems-interchange-latest/
        mv regression_tests/small-molecule/omm-systems-interchange-*/*xml regression_tests/small-molecule/omm-systems-interchange-latest/

        compare_openmm_systems \
          --input-dir-a       "regression_tests/small-molecule/omm-systems-toolkit-0.10.6" \
          --input-dir-b       "regression_tests/small-molecule/omm-systems-interchange-latest" \
          --output            "regression_tests/differences.json" \
          --settings          "regression_tests/default-comparison-settings.json" \
          --expected-changes  "regression_tests/toolkit-to-interchange.json" \
          --n-procs           4

        python devtools/scripts/molecule-regressions.py

    - name: Run mypy
      if: ${{ matrix.python-version == '3.11' }}
      run: |
        # As of 01/23, JAX with mypy is too slow to use without a pre-built cache
        # https://github.com/openforcefield/openff-interchange/pull/578#issuecomment-1369979875
        pixi remove jax
        python -m mypy -p "openff.interchange" --exclude "openff/interchange/_tests/"
        python -m mypy plugins/nonbonded_plugins/

    - name: Codecov
      uses: codecov/codecov-action@v5
      with:
        token: ${{ secrets.CODECOV_TOKEN }}
        files: ./coverage.xml<|MERGE_RESOLUTION|>--- conflicted
+++ resolved
@@ -24,16 +24,8 @@
         os:
           - macos-latest
           - ubuntu-latest
-<<<<<<< HEAD
         environment:
           - py311
-=======
-        python-version:
-          - "3.10"
-          - "3.11"
-          - "3.12"
-          - "3.13"
->>>>>>> 0074d17a
         openeye:
           - true
           - false
@@ -72,7 +64,6 @@
       run: |
         pixi add openmm
 
-<<<<<<< HEAD
     - name: Uninstall OpenMM
       if: ${{ matrix.openmm == false && matrix.openeye == true }}
       run: |
@@ -81,14 +72,6 @@
     - name: Install AmberTools and RDKit
       if: ${{ matrix.openeye == false }}
       run: pixi add rdkit "ambertools =24"
-=======
-    - name: Install Python <3.13 dependencies
-      if: ${{ matrix.python-version != '3.13' }}
-      run: micromamba install --file devtools/conda-envs/test_not_py313.yaml python=${{ matrix.python-version }}
-
-    - name: Install package
-      run: python -m pip install . plugins/
->>>>>>> 0074d17a
 
     - name: Run tests
       run: |
