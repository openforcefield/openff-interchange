import numpy as np
import pytest
from openff.toolkit.tests.test_forcefield import create_ethanol, create_reversed_ethanol
from openff.toolkit.tests.utils import requires_openeye
from openff.toolkit.topology import Molecule, Topology
from openff.toolkit.typing.engines.smirnoff.forcefield import ForceField
from openff.toolkit.typing.engines.smirnoff.parameters import (
    AngleHandler,
    BondHandler,
    ChargeIncrementModelHandler,
    ElectrostaticsHandler,
    ImproperTorsionHandler,
    LibraryChargeHandler,
    ParameterHandler,
    ToolkitAM1BCCHandler,
    UnassignedProperTorsionParameterException,
    UnassignedValenceParameterException,
)
from openff.toolkit.utils import get_data_file_path
from openff.units import unit
from openff.utilities.testing import skip_if_missing
from pydantic import ValidationError
from simtk import openmm
from simtk import unit as simtk_unit

from openff.interchange.components.interchange import Interchange
from openff.interchange.components.mdtraj import _OFFBioTop
from openff.interchange.components.smirnoff import (
    SMIRNOFFAngleHandler,
    SMIRNOFFBondHandler,
    SMIRNOFFConstraintHandler,
    SMIRNOFFElectrostaticsHandler,
    SMIRNOFFImproperTorsionHandler,
    SMIRNOFFPotentialHandler,
    SMIRNOFFvdWHandler,
    library_charge_from_molecule,
)
from openff.interchange.drivers.openmm import _get_openmm_energies, get_openmm_energies
from openff.interchange.exceptions import InvalidParameterHandlerError
from openff.interchange.models import TopologyKey
from openff.interchange.tests import _BaseTest
from openff.interchange.utils import get_test_file_path

kcal_mol_a2 = unit.Unit("kilocalorie / (angstrom ** 2 * mole)")
kcal_mol_rad2 = unit.Unit("kilocalorie / (mole * radian ** 2)")


class TestSMIRNOFFPotentialHandler(_BaseTest):
    def test_allowed_parameter_handler_types(self):
        class DummyParameterHandler(ParameterHandler):
            pass

        class DummySMIRNOFFHandler(SMIRNOFFPotentialHandler):
            type = "Bonds"
            expression = "1+1"

            @classmethod
            def allowed_parameter_handlers(cls):
                return [DummyParameterHandler]

            @classmethod
            def supported_parameters(cls):
                return list()

        dummy_handler = DummySMIRNOFFHandler()
        angle_Handler = AngleHandler(version=0.3)

        assert DummyParameterHandler in dummy_handler.allowed_parameter_handlers()
        assert AngleHandler not in dummy_handler.allowed_parameter_handlers()
        assert (
            DummyParameterHandler
            not in SMIRNOFFAngleHandler.allowed_parameter_handlers()
        )

        dummy_handler = DummyParameterHandler(version=0.3)

        with pytest.raises(InvalidParameterHandlerError):
            SMIRNOFFAngleHandler._from_toolkit(
                parameter_handler=dummy_handler,
                topology=Topology(),
            )

        with pytest.raises(InvalidParameterHandlerError):
            DummySMIRNOFFHandler._from_toolkit(
                parameter_handler=angle_Handler,
                topology=Topology(),
            )


class TestSMIRNOFFHandlers(_BaseTest):
    def test_bond_potential_handler(self):
        top = _OFFBioTop.from_molecules(Molecule.from_smiles("O=O"))

        bond_handler = BondHandler(version=0.3)
        bond_parameter = BondHandler.BondType(
            smirks="[*:1]~[*:2]",
            k=1.5 * simtk_unit.kilocalorie_per_mole / simtk_unit.angstrom ** 2,
            length=1.5 * simtk_unit.angstrom,
            id="b1000",
        )
        bond_handler.add_parameter(bond_parameter.to_dict())

        from openff.toolkit.typing.engines.smirnoff import ForceField

        forcefield = ForceField()
        forcefield.register_parameter_handler(bond_handler)
        bond_potentials = SMIRNOFFBondHandler._from_toolkit(
            parameter_handler=forcefield["Bonds"],
            topology=top,
        )

        top_key = TopologyKey(atom_indices=(0, 1))
        pot_key = bond_potentials.slot_map[top_key]
        assert pot_key.associated_handler == "Bonds"
        pot = bond_potentials.potentials[pot_key]

        assert pot.parameters["k"].to(kcal_mol_a2).magnitude == pytest.approx(1.5)

    def test_angle_potential_handler(self):
        top = _OFFBioTop.from_molecules(Molecule.from_smiles("CCC"))

        angle_handler = AngleHandler(version=0.3)
        angle_parameter = AngleHandler.AngleType(
            smirks="[*:1]~[*:2]~[*:3]",
            k=2.5 * simtk_unit.kilocalorie_per_mole / simtk_unit.radian ** 2,
            angle=100 * simtk_unit.degree,
            id="b1000",
        )
        angle_handler.add_parameter(angle_parameter.to_dict())

        forcefield = ForceField()
        forcefield.register_parameter_handler(angle_handler)
        angle_potentials = SMIRNOFFAngleHandler._from_toolkit(
            parameter_handler=forcefield["Angles"],
            topology=top,
        )

        top_key = TopologyKey(atom_indices=(0, 1, 2))
        pot_key = angle_potentials.slot_map[top_key]
        assert pot_key.associated_handler == "Angles"
        pot = angle_potentials.potentials[pot_key]

        assert pot.parameters["k"].to(kcal_mol_rad2).magnitude == pytest.approx(2.5)

    def test_store_improper_torsion_matches(self):
        formaldehyde: Molecule = Molecule.from_mapped_smiles("[H:3][C:1]([H:4])=[O:2]")

        parameter_handler = ImproperTorsionHandler(version=0.3)
        parameter_handler.add_parameter(
            parameter=ImproperTorsionHandler.ImproperTorsionType(
                smirks="[*:1]~[#6X3:2](~[*:3])~[*:4]",
                periodicity1=2,
                phase1=180.0 * simtk_unit.degree,
                k1=1.1 * simtk_unit.kilocalorie_per_mole,
            )
        )

        potential_handler = SMIRNOFFImproperTorsionHandler()
        potential_handler.store_matches(parameter_handler, formaldehyde.to_topology())

        assert len(potential_handler.slot_map) == 3

        assert (
            TopologyKey(atom_indices=(0, 1, 2, 3), mult=0) in potential_handler.slot_map
        )
        assert (
            TopologyKey(atom_indices=(0, 2, 3, 1), mult=0) in potential_handler.slot_map
        )
        assert (
            TopologyKey(atom_indices=(0, 3, 1, 2), mult=0) in potential_handler.slot_map
        )

    def test_electrostatics_am1_handler(self):
<<<<<<< HEAD
        top = _OFFBioTop.from_molecules(Molecule.from_smiles("C"))
=======
        molecule = Molecule.from_smiles("C")
        molecule.assign_partial_charges(partial_charge_method="am1bcc")

        # Explicitly store these, since results differ RDKit/AmberTools vs. OpenEye
        reference_charges = [c._value for c in molecule.partial_charges]

        top = OFFBioTop.from_molecules(molecule)
>>>>>>> 1fea7be4

        parameter_handlers = [
            ElectrostaticsHandler(version=0.3),
            ToolkitAM1BCCHandler(version=0.3),
        ]

        electrostatics_handler = SMIRNOFFElectrostaticsHandler._from_toolkit(
            parameter_handlers, top
        )
        np.testing.assert_allclose(
            [charge.m_as(unit.e) for charge in electrostatics_handler.charges.values()],
            reference_charges,
        )

    def test_electrostatics_library_charges(self):
        top = _OFFBioTop.from_molecules(Molecule.from_smiles("C"))

        library_charge_handler = LibraryChargeHandler(version=0.3)
        library_charge_handler.add_parameter(
            {
                "smirks": "[#6X4:1]-[#1:2]",
                "charge1": -0.1 * simtk_unit.elementary_charge,
                "charge2": 0.025 * simtk_unit.elementary_charge,
            }
        )

        parameter_handlers = [
            ElectrostaticsHandler(version=0.3),
            library_charge_handler,
        ]

        electrostatics_handler = SMIRNOFFElectrostaticsHandler._from_toolkit(
            parameter_handlers, top
        )

        np.testing.assert_allclose(
            [charge.m_as(unit.e) for charge in electrostatics_handler.charges.values()],
            [-0.1, 0.025, 0.025, 0.025, 0.025],
        )

    def test_electrostatics_charge_increments(self):
<<<<<<< HEAD
        top = _OFFBioTop.from_molecules(Molecule.from_mapped_smiles("[Cl:1][H:2]"))
=======
        molecule = Molecule.from_mapped_smiles("[Cl:1][H:2]")
        top = OFFBioTop.from_molecules(molecule)

        molecule.assign_partial_charges(partial_charge_method="am1-mulliken")

        reference_charges = [c._value for c in molecule.partial_charges]
        reference_charges[0] += 0.1
        reference_charges[1] -= 0.1
>>>>>>> 1fea7be4

        charge_increment_handler = ChargeIncrementModelHandler(version=0.3)
        charge_increment_handler.add_parameter(
            {
                "smirks": "[#17:1]-[#1:2]",
                "charge_increment1": 0.1 * simtk_unit.elementary_charge,
                "charge_increment2": -0.1 * simtk_unit.elementary_charge,
            }
        )

        parameter_handlers = [
            ElectrostaticsHandler(version=0.3),
            charge_increment_handler,
        ]

        electrostatics_handler = SMIRNOFFElectrostaticsHandler._from_toolkit(
            parameter_handlers, top
        )

        # AM1-Mulliken charges are [-0.168,  0.168], increments are [0.1, -0.1],
        # sum is [-0.068,  0.068]
        np.testing.assert_allclose(
            [charge.m_as(unit.e) for charge in electrostatics_handler.charges.values()],
            reference_charges,
        )


class TestUnassignedParameters(_BaseTest):
    def test_catch_unassigned_bonds(self, parsley, ethanol_top):
        for param in parsley["Bonds"].parameters:
            param.smirks = "[#99:1]-[#99:2]"

        parsley.deregister_parameter_handler(parsley["Constraints"])

        with pytest.raises(
            UnassignedValenceParameterException,
            match="BondHandler was not able to find par",
        ):
            Interchange.from_smirnoff(force_field=parsley, topology=ethanol_top)

    def test_catch_unassigned_angles(self, parsley, ethanol_top):
        for param in parsley["Angles"].parameters:
            param.smirks = "[#99:1]-[#99:2]-[#99:3]"

        with pytest.raises(
            UnassignedValenceParameterException,
            match="AngleHandler was not able to find par",
        ):
            Interchange.from_smirnoff(force_field=parsley, topology=ethanol_top)

    def test_catch_unassigned_torsions(self, parsley, ethanol_top):
        for param in parsley["ProperTorsions"].parameters:
            param.smirks = "[#99:1]-[#99:2]-[#99:3]-[#99:4]"

        with pytest.raises(
            UnassignedProperTorsionParameterException,
            match="- Topology indices [(]5, 0, 1, 6[)]: "
            r"names and elements [(](H\d+)? H[)], [(](C\d+)? C[)], [(](C\d+)? C[)], [(](H\d+)? H[)],",
        ):
            Interchange.from_smirnoff(force_field=parsley, topology=ethanol_top)


class TestConstraints:
    @pytest.mark.parametrize(
        ("mol", "n_constraints"),
        [
            ("C", 4),
            ("CC", 6),
        ],
    )
    def test_num_constraints(self, mol, n_constraints):
        force_field = ForceField("openff-1.0.0.offxml")

        bond_handler = force_field["Bonds"]
        constraint_handler = force_field["Constraints"]

        topology = Molecule.from_smiles(mol).to_topology()

        constraints = SMIRNOFFConstraintHandler._from_toolkit(
            parameter_handler=[
                val for val in [bond_handler, constraint_handler] if val is not None
            ],
            topology=topology,
        )

        assert len(constraints.slot_map) == n_constraints


def test_library_charges_from_molecule():
    mol = Molecule.from_mapped_smiles("[Cl:1][C:2]#[C:3][F:4]")

    with pytest.raises(ValueError, match="missing partial"):
        library_charge_from_molecule(mol)

    mol.partial_charges = np.linspace(-0.3, 0.3, 4) * simtk_unit.elementary_charge

    library_charges = library_charge_from_molecule(mol)

    assert isinstance(library_charges, LibraryChargeHandler.LibraryChargeType)
    assert library_charges.smirks == mol.to_smiles(mapped=True)
    assert library_charges.charge == [*mol.partial_charges]


class TestBondOrderInterpolation(_BaseTest):
    xml_ff_bo_bonds = """<?xml version='1.0' encoding='ASCII'?>
    <SMIRNOFF version="0.3" aromaticity_model="OEAroModel_MDL">
      <Bonds version="0.3" fractional_bondorder_method="AM1-Wiberg" fractional_bondorder_interpolation="linear">
        <Bond smirks="[#6:1]~[#8:2]" id="bbo1"
            k_bondorder1="100.0 * kilocalories_per_mole/angstrom**2"
            k_bondorder2="1000.0 * kilocalories_per_mole/angstrom**2"
            length_bondorder1="1.5 * angstrom"
            length_bondorder2="1.0 * angstrom"/>
      </Bonds>
    </SMIRNOFF>
    """

    @pytest.mark.slow()
    def test_input_bond_orders_ignored(self):
        """Test that conformers existing in the topology are not considered in the bond order interpolation
        part of the parametrization process"""
        from openff.toolkit.tests.test_forcefield import create_ethanol

        mol = create_ethanol()
        mol.assign_fractional_bond_orders(bond_order_model="am1-wiberg")
        mod_mol = Molecule(mol)
        for bond in mod_mol.bonds:
            bond.fractional_bond_order += 0.1

        top = Topology.from_molecules(mol)
        mod_top = Topology.from_molecules(mod_mol)

        forcefield = ForceField(
            get_data_file_path("test_forcefields/test_forcefield.offxml"),
            self.xml_ff_bo_bonds,
        )

        bonds = SMIRNOFFBondHandler._from_toolkit(
            parameter_handler=forcefield["Bonds"], topology=top
        )
        bonds_mod = SMIRNOFFBondHandler._from_toolkit(
            parameter_handler=forcefield["Bonds"], topology=mod_top
        )

        for pot_key1, pot_key2 in zip(
            bonds.slot_map.values(), bonds_mod.slot_map.values()
        ):
            k1 = bonds.potentials[pot_key1].parameters["k"]
            k2 = bonds_mod.potentials[pot_key2].parameters["k"]
            assert k1 == k2

    def test_input_conformers_ignored(self):
        """Test that conformers existing in the topology are not considered in the bond order interpolation
        part of the parametrization process"""
        from openff.toolkit.tests.test_forcefield import create_ethanol

        mol = create_ethanol()
        mol.assign_fractional_bond_orders(bond_order_model="am1-wiberg")
        mod_mol = Molecule(mol)
        mod_mol.generate_conformers()
        tmp = mod_mol._conformers[0][0][0]
        mod_mol._conformers[0][0][0] = mod_mol._conformers[0][1][0]
        mod_mol._conformers[0][1][0] = tmp

        top = Topology.from_molecules(mol)
        mod_top = Topology.from_molecules(mod_mol)

        forcefield = ForceField(
            get_data_file_path("test_forcefields/test_forcefield.offxml"),
            self.xml_ff_bo_bonds,
        )

        bonds = SMIRNOFFBondHandler._from_toolkit(
            parameter_handler=forcefield["Bonds"], topology=top
        )
        bonds_mod = SMIRNOFFBondHandler._from_toolkit(
            parameter_handler=forcefield["Bonds"], topology=mod_top
        )

        for key1, key2 in zip(bonds.potentials, bonds_mod.potentials):
            k1 = bonds.potentials[key1].parameters["k"]
            k2 = bonds_mod.potentials[key2].parameters["k"]
            assert k1 == k2

    @pytest.mark.slow()
    def test_basic_bond_order_interpolation_energies(self):

        forcefield = ForceField(
            "test_forcefields/test_forcefield.offxml",
            self.xml_ff_bo_bonds,
        )

        mol = Molecule.from_file(get_data_file_path("molecules/CID20742535_anion.sdf"))
        mol.generate_conformers(n_conformers=1)
        top = mol.to_topology()

        out = Interchange.from_smirnoff(forcefield, top)
        out.box = [4, 4, 4] * unit.nanometer
        out.positions = mol.conformers[0]

        interchange_bond_energy = get_openmm_energies(
            out, combine_nonbonded_forces=True
        ).energies["Bond"]
        toolkit_bond_energy = _get_openmm_energies(
            forcefield.create_openmm_system(top),
            box_vectors=[[4, 0, 0], [0, 4, 0], [0, 0, 4]] * simtk_unit.nanometer,
            positions=mol.conformers[0],
        ).energies["Bond"]

        assert abs(interchange_bond_energy - toolkit_bond_energy).m < 1e-2

        new = out.to_openmm(combine_nonbonded_forces=True)
        ref = forcefield.create_openmm_system(top)

        new_k = []
        new_length = []
        for force in new.getForces():
            if type(force) == openmm.HarmonicBondForce:
                for i in range(force.getNumBonds()):
                    new_k.append(force.getBondParameters(i)[3]._value)
                    new_length.append(force.getBondParameters(i)[2]._value)

        ref_k = []
        ref_length = []
        for force in ref.getForces():
            if type(force) == openmm.HarmonicBondForce:
                for i in range(force.getNumBonds()):
                    ref_k.append(force.getBondParameters(i)[3]._value)
                    ref_length.append(force.getBondParameters(i)[2]._value)

        np.testing.assert_allclose(ref_k, new_k, rtol=3e-5)

    def test_fractional_bondorder_invalid_interpolation_method(self):
        """
        Ensure that requesting an invalid interpolation method leads to a
        FractionalBondOrderInterpolationMethodUnsupportedError
        """
        mol = Molecule.from_smiles("CCO")

        forcefield = ForceField(
            "test_forcefields/test_forcefield.offxml", self.xml_ff_bo_bonds
        )
        forcefield.get_parameter_handler(
            "ProperTorsions"
        )._fractional_bondorder_interpolation = "invalid method name"
        topology = Topology.from_molecules([mol])

        # TODO: Make this a more descriptive custom exception
        with pytest.raises(ValidationError):
            Interchange.from_smirnoff(forcefield, topology)


@skip_if_missing("jax")
class TestMatrixRepresentations(_BaseTest):
    @pytest.mark.parametrize(
        ("handler_name", "n_ff_terms", "n_sys_terms"),
        [("vdW", 10, 72), ("Bonds", 8, 64), ("Angles", 6, 104)],
    )
    def test_to_force_field_to_system_parameters(
        self, parsley, ethanol_top, handler_name, n_ff_terms, n_sys_terms
    ):
        import jax

        if handler_name == "Bonds":
            handler = SMIRNOFFBondHandler._from_toolkit(
                parameter_handler=parsley["Bonds"],
                topology=ethanol_top,
            )
        elif handler_name == "Angles":
            handler = SMIRNOFFAngleHandler._from_toolkit(
                parameter_handler=parsley[handler_name],
                topology=ethanol_top,
            )
        elif handler_name == "vdW":
            handler = SMIRNOFFvdWHandler._from_toolkit(
                parameter_handler=parsley[handler_name],
                topology=ethanol_top,
            )
        else:
            raise NotImplementedError()

        p = handler.get_force_field_parameters()

        assert isinstance(p, jax.interpreters.xla.DeviceArray)
        assert np.prod(p.shape) == n_ff_terms

        q = handler.get_system_parameters()

        assert isinstance(q, jax.interpreters.xla.DeviceArray)
        assert np.prod(q.shape) == n_sys_terms

        assert jax.numpy.allclose(q, handler.parametrize(p))

        param_matrix = handler.get_param_matrix()

        ref_file = get_test_file_path(f"ethanol_param_{handler_name.lower()}.npy")
        ref = jax.numpy.load(ref_file)

        assert jax.numpy.allclose(ref, param_matrix)

        # TODO: Update with other handlers that can safely be assumed to follow 1:1 slot:smirks mapping
        if handler_name in ["vdW", "Bonds", "Angles"]:
            assert np.allclose(
                np.sum(param_matrix, axis=1), np.ones(param_matrix.shape[0])
            )


class TestParameterInterpolation(_BaseTest):
    xml_ff_bo = """<?xml version='1.0' encoding='ASCII'?>
    <SMIRNOFF version="0.3" aromaticity_model="OEAroModel_MDL">
      <Bonds version="0.3" fractional_bondorder_method="AM1-Wiberg"
        fractional_bondorder_interpolation="linear">
        <Bond
          smirks="[#6X4:1]~[#8X2:2]"
          id="bbo1"
          k_bondorder1="101.0 * kilocalories_per_mole/angstrom**2"
          k_bondorder2="123.0 * kilocalories_per_mole/angstrom**2"
          length_bondorder1="1.4 * angstrom"
          length_bondorder2="1.3 * angstrom"
          />
      </Bonds>
      <ProperTorsions version="0.3" potential="k*(1+cos(periodicity*theta-phase))">
        <Proper smirks="[*:1]~[#6X3:2]~[#6X3:3]~[*:4]" id="tbo1" periodicity1="2" phase1="0.0 * degree"
        k1_bondorder1="1.00*kilocalories_per_mole" k1_bondorder2="1.80*kilocalories_per_mole" idivf1="1.0"/>
        <Proper smirks="[*:1]~[#6X4:2]~[#8X2:3]~[*:4]" id="tbo2" periodicity1="2" phase1="0.0 * degree"
        k1_bondorder1="1.00*kilocalories_per_mole" k1_bondorder2="1.80*kilocalories_per_mole" idivf1="1.0"/>
      </ProperTorsions>
    </SMIRNOFF>
    """

    @pytest.mark.xfail(reason="Not yet implemented using input bond orders")
    def test_bond_order_interpolation(self):
        forcefield = ForceField(
            "test_forcefields/test_forcefield.offxml", self.xml_ff_bo
        )

        mol = Molecule.from_smiles("CCO")
        mol.generate_conformers(n_conformers=1)

        mol.bonds[1].fractional_bond_order = 1.5

        top = mol.to_topology()

        out = Interchange.from_smirnoff(forcefield, mol.to_topology())

        top_key = TopologyKey(
            atom_indices=(1, 2),
            bond_order=top.get_bond_between(1, 2).bond.fractional_bond_order,
        )
        assert out["Bonds"].potentials[out["Bonds"].slot_map[top_key]].parameters[
            "k"
        ] == 300 * unit.Unit("kilocalories / mol / angstrom ** 2")

    @pytest.mark.slow()
    @pytest.mark.xfail(reason="Not yet implemented using input bond orders")
    def test_bond_order_interpolation_similar_bonds(self):
        """Test that key mappings do not get confused when two bonds having similar SMIRKS matches
        have different bond orders"""
        forcefield = ForceField(
            "test_forcefields/test_forcefield.offxml", self.xml_ff_bo
        )

        # TODO: Construct manually to avoid relying on atom ordering
        mol = Molecule.from_smiles("C(CCO)O")
        mol.generate_conformers(n_conformers=1)

        mol.bonds[2].fractional_bond_order = 1.5
        mol.bonds[3].fractional_bond_order = 1.2

        top = mol.to_topology()

        out = Interchange.from_smirnoff(forcefield, top)

        bond1_top_key = TopologyKey(
            atom_indices=(2, 3),
            bond_order=top.get_bond_between(2, 3).bond.fractional_bond_order,
        )
        bond1_pot_key = out["Bonds"].slot_map[bond1_top_key]

        bond2_top_key = TopologyKey(
            atom_indices=(0, 4),
            bond_order=top.get_bond_between(0, 4).bond.fractional_bond_order,
        )
        bond2_pot_key = out["Bonds"].slot_map[bond2_top_key]

        assert np.allclose(
            out["Bonds"].potentials[bond1_pot_key].parameters["k"],
            300.0 * unit.Unit("kilocalories / mol / angstrom ** 2"),
        )

        assert np.allclose(
            out["Bonds"].potentials[bond2_pot_key].parameters["k"],
            180.0 * unit.Unit("kilocalories / mol / angstrom ** 2"),
        )

    @requires_openeye
    @pytest.mark.parametrize(
        (
            "get_molecule",
            "k_torsion_interpolated",
            "k_bond_interpolated",
            "length_bond_interpolated",
            "central_atoms",
        ),
        [
            (create_ethanol, 4.16586914, 42208.5402, 0.140054167256, (1, 2)),
            (create_reversed_ethanol, 4.16564555, 42207.9252, 0.14005483525, (7, 6)),
        ],
    )
    def test_fractional_bondorder_from_molecule(
        self,
        get_molecule,
        k_torsion_interpolated,
        k_bond_interpolated,
        length_bond_interpolated,
        central_atoms,
    ):
        """Copied from the toolkit with modified reference constants.
        Force constant computed by interpolating (k1, k2) = (101, 123) kcal/A**2/mol
        with bond order 1.00093035 (AmberTools 21.4, Python 3.8, macOS):
            101 + (123 - 101) * (0.00093035) = 101.0204677 kcal/A**2/mol
            = 42266.9637 kJ/nm**2/mol

        Same process with bond length (1.4, 1.3) A gives 0.1399906965 nm
        Same process with torsion k (1.0, 1.8) kcal/mol gives 4.18711406752 kJ/mol

        Using OpenEye (openeye-toolkits 2021.1.1, Python 3.8, macOS):
            bond order 0.9945832743790813
            bond k = 42208.5402 kJ/nm**2/mol
            bond length = 0.14005416725620918 nm
            torsion k = 4.16586914 kilojoules kJ/mol

        ... except OpenEye has a different fractional bond order for reversed ethanol
            bond order 0.9945164749654242
            bond k = 42207.9252 kJ/nm**2/mol
            bond length = 0.14005483525034576 nm
            torsion k = 4.16564555 kJ/mol

        """
        mol = get_molecule()
        forcefield = ForceField(
            "test_forcefields/test_forcefield.offxml", self.xml_ff_bo
        )
        topology = Topology.from_molecules(mol)

        out = Interchange.from_smirnoff(forcefield, topology)
        out.box = [4, 4, 4]
        omm_system = out.to_openmm(combine_nonbonded_forces=True)

        # Verify that the assigned bond parameters were correctly interpolated
        off_bond_force = [
            force
            for force in omm_system.getForces()
            if isinstance(force, openmm.HarmonicBondForce)
        ][0]

        for idx in range(off_bond_force.getNumBonds()):
            params = off_bond_force.getBondParameters(idx)

            atom1, atom2 = params[0], params[1]
            atom1_mol, atom2_mol = central_atoms

            if ((atom1 == atom1_mol) and (atom2 == atom2_mol)) or (
                (atom1 == atom2_mol) and (atom2 == atom1_mol)
            ):
                k = params[-1]
                length = params[-2]
                np.testing.assert_allclose(
                    k / k.unit,
                    k_bond_interpolated,
                    atol=0,
                    rtol=2e-6,
                )
                np.testing.assert_allclose(
                    length / length.unit,
                    length_bond_interpolated,
                    atol=0,
                    rtol=2e-6,
                )

        # Verify that the assigned torsion parameters were correctly interpolated
        off_torsion_force = [
            force
            for force in omm_system.getForces()
            if isinstance(force, openmm.PeriodicTorsionForce)
        ][0]

        for idx in range(off_torsion_force.getNumTorsions()):
            params = off_torsion_force.getTorsionParameters(idx)

            atom2, atom3 = params[1], params[2]
            atom2_mol, atom3_mol = central_atoms

            if ((atom2 == atom2_mol) and (atom3 == atom3_mol)) or (
                (atom2 == atom3_mol) and (atom3 == atom2_mol)
            ):
                k = params[-1]
                np.testing.assert_allclose(
                    k / k.unit, k_torsion_interpolated, atol=0, rtol=2e-6
                )<|MERGE_RESOLUTION|>--- conflicted
+++ resolved
@@ -171,17 +171,13 @@
         )
 
     def test_electrostatics_am1_handler(self):
-<<<<<<< HEAD
-        top = _OFFBioTop.from_molecules(Molecule.from_smiles("C"))
-=======
         molecule = Molecule.from_smiles("C")
         molecule.assign_partial_charges(partial_charge_method="am1bcc")
 
         # Explicitly store these, since results differ RDKit/AmberTools vs. OpenEye
         reference_charges = [c._value for c in molecule.partial_charges]
 
-        top = OFFBioTop.from_molecules(molecule)
->>>>>>> 1fea7be4
+        top = _OFFBioTop.from_molecules(molecule)
 
         parameter_handlers = [
             ElectrostaticsHandler(version=0.3),
@@ -223,18 +219,14 @@
         )
 
     def test_electrostatics_charge_increments(self):
-<<<<<<< HEAD
-        top = _OFFBioTop.from_molecules(Molecule.from_mapped_smiles("[Cl:1][H:2]"))
-=======
         molecule = Molecule.from_mapped_smiles("[Cl:1][H:2]")
-        top = OFFBioTop.from_molecules(molecule)
+        top = _OFFBioTop.from_molecules(molecule)
 
         molecule.assign_partial_charges(partial_charge_method="am1-mulliken")
 
         reference_charges = [c._value for c in molecule.partial_charges]
         reference_charges[0] += 0.1
         reference_charges[1] -= 0.1
->>>>>>> 1fea7be4
 
         charge_increment_handler = ChargeIncrementModelHandler(version=0.3)
         charge_increment_handler.add_parameter(
