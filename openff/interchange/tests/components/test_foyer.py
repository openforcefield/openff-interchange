--- conflicted
+++ resolved
@@ -51,17 +51,10 @@
         top = OFFBioTop.from_molecules(molecule)
         top.mdtop = md.Topology.from_openmm(top.to_openmm())
         oplsaa = foyer.Forcefield(name="oplsaa")
-<<<<<<< HEAD
-        system = Interchange.from_foyer(topology=top, force_field=oplsaa)
-        system.positions = molecule.conformers[0]
-        system.box = [4, 4, 4]
-        return system
-=======
         interchange = Interchange.from_foyer(topology=top, ff=oplsaa)
         interchange.positions = molecule.conformers[0].value_in_unit(omm_unit.nanometer)
         interchange.box = [4, 4, 4]
         return interchange
->>>>>>> a004ea2a
 
     @pytest.fixture(scope="session")
     def get_interchanges(self, oplsaa):
