--- conflicted
+++ resolved
@@ -99,6 +99,9 @@
         description="The indices of the atoms occupied by this interaction",
     )
 
+    def __hash__(self) -> int:
+        return hash(tuple(self.atom_indices))
+
     def __eq__(self, other) -> bool:
         return super().__eq__(other) or other == self.atom_indices
 
@@ -184,13 +187,8 @@
     def __hash__(self) -> int:
         return hash((self.this_atom_index,))
 
-<<<<<<< HEAD
     def __eq__(self, other) -> bool:
         return super().__eq__(other) or other == self.this_atom_index
-=======
-    def __eq__(self, other: Any) -> bool:
-        return self.__hash__() == other.__hash__()
->>>>>>> 6a1fb9eb
 
 
 class SingleAtomChargeTopologyKey(LibraryChargeTopologyKey):
