--- conflicted
+++ resolved
@@ -3,14 +3,9 @@
 import abc
 from typing import Any, Literal
 
-<<<<<<< HEAD
-from openff.models.models import DefaultModel
-from pydantic.v1 import Field
-=======
 from pydantic import Field
 
 from openff.interchange.pydantic import _BaseModel
->>>>>>> 4c6796bf
 
 
 class TopologyKey(_BaseModel, abc.ABC):
