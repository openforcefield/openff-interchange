--- conflicted
+++ resolved
@@ -1,11 +1,7 @@
 """Custom Pydantic models."""
 
 import abc
-<<<<<<< HEAD
-from typing import Literal
-=======
-from typing import Any, Literal, Optional
->>>>>>> c2d0fea3
+from typing import Any, Literal
 
 from openff.models.models import DefaultModel
 
