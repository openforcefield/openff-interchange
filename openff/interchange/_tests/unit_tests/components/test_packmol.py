"""
Units tests for openff.interchange.components._packmol
"""

import pathlib
import re

import numpy
import pytest
from openff.toolkit import Molecule, Quantity
from openff.utilities import has_package, skip_if_missing

from openff.interchange._tests import MoleculeWithConformer
from openff.interchange.components._packmol import (
    RHOMBIC_DODECAHEDRON,
    RHOMBIC_DODECAHEDRON_XYHEX,
    UNIT_CUBE,
    _compute_brick_from_box_vectors,
    _find_packmol,
    _scale_box,
    pack_box,
    solvate_topology,
    solvate_topology_nonwater,
)
from openff.interchange.exceptions import PACKMOLRuntimeError, PACKMOLValueError


@pytest.fixture(scope="module")
def molecules(water) -> list[Molecule]:
    return [water]


@pytest.mark.skipif(_find_packmol() is None, reason="PACKMOL not found")
class TestPackmolWrapper:
    @pytest.mark.parametrize(
        "box",
        [
            UNIT_CUBE,
            RHOMBIC_DODECAHEDRON,
            RHOMBIC_DODECAHEDRON_XYHEX,
            50 * UNIT_CUBE,
            -UNIT_CUBE,
        ],
    )
    @pytest.mark.parametrize(
        "volume",
        [
            Quantity(1.0, "angstrom**3"),
            Quantity(1.0, "nanometer**3"),
            Quantity(0.0, "angstrom**3"),
            Quantity(234, "angstrom**3"),
        ],
    )
    @pytest.mark.parametrize(
        "factor",
        [
            0.9,
            1.0,
            1.1,
            2.0,
        ],
    )
    def test_scale_box(self, box, volume, factor):
        """Test that _scale_box() produces a box with the desired volume."""
        scaled_box = _scale_box(box, volume, factor)
        a, b, c = scaled_box

        # | (a x b) . c | is the volume of the box
        # _scale_box uses numpy.linalg.det instead
        # linear dimensions are scaled by 1.1, so volumes are scaled by 1.1 ** 3
        assert numpy.isclose(numpy.abs(numpy.dot(numpy.cross(a, b), c)), volume * factor**3)

        assert str(scaled_box.u) == "angstrom"

    @pytest.mark.parametrize(
        "box",
        [
            Quantity(UNIT_CUBE, "angstrom"),
            Quantity(RHOMBIC_DODECAHEDRON, "angstrom"),
            Quantity(RHOMBIC_DODECAHEDRON_XYHEX, "angstrom"),
            Quantity(UNIT_CUBE, "nanometer"),
            Quantity(50 * UNIT_CUBE, "angstrom"),
            Quantity(165.0 * RHOMBIC_DODECAHEDRON, "angstrom"),
        ],
    )
    def test_compute_brick_from_box_vectors(self, box):
        """
        Test that _compute_brick() returns a rectangular box with the same volume
        and units.
        """
        brick = _compute_brick_from_box_vectors(box)
        # Same units
        assert brick.u == box.u
        # Same volume
        length, width, height = brick.m
        assert numpy.isclose(
            numpy.abs(numpy.linalg.det(box.m)),
            numpy.abs(length * width * height),
        )
        # Is rectangular
        assert brick.shape == (3,)

    def test_compute_brick_from_box_vectors_not_reduced(self):
        """
        Test that _compute_brick() raises an exception with an irreduced box.
        """
        # This is a rhombic dodecahedron with the first and last rows swapped
        box = Quantity(
            numpy.asarray(
                [
                    [0.5, 0.5, numpy.sqrt(2.0) / 2.0],
                    [0.0, 1.0, 0.0],
                    [1.0, 0.0, 0.0],
                ],
            ),
            "nanometer",
        )
        with pytest.raises(AssertionError):
            _compute_brick_from_box_vectors(box)

    def test_packmol_box_vectors(self, molecules):
        topology = pack_box(
            molecules,
            [10],
            box_vectors=Quantity(20 * numpy.identity(3), "angstrom"),
        )

        assert topology is not None

        assert topology.n_atoms == 30
        assert topology.n_bonds == 20

        numpy.testing.assert_allclose(
            topology.box_vectors.m_as("nanometer").diagonal(),
            [2.0, 2.0, 2.0],
        )

    def test_packmol_bad_copies(self, molecules):
        with pytest.raises(PACKMOLValueError):
            pack_box(
                molecules,
                [10, 20],
                box_vectors=Quantity(20 * numpy.identity(3), "angstrom"),
            )

    def test_packmol_bad_box_vectors(self, molecules):
        with pytest.raises(PACKMOLValueError, match=r"with shape \(3, 3\)"):
            pack_box(
                molecules,
                [2],
                box_vectors=Quantity(20 * numpy.identity(4), "angstrom"),
            )

    def test_packmol_bad_box_shape(self, molecules):
        with pytest.raises(PACKMOLValueError, match=r"with shape \(3, 3\)"):
            solvate_topology(
                molecules[0].to_topology(),
                box_shape=Quantity(20 * numpy.identity(4), "angstrom"),
            )

        with pytest.raises(PACKMOLValueError, match=r"with shape \(3, 3\)"):
            solvate_topology_nonwater(
                molecules[0].to_topology(),
                solvent=Molecule.from_smiles("CCCCCCO"),
                box_shape=Quantity(20 * numpy.identity(4), "angstrom"),
                target_density=Quantity(1.0, "grams / milliliter"),
            )

    def test_packmol_underspecified(self, molecules):
        """Too few arguments are provided."""

        with pytest.raises(PACKMOLValueError, match=r"One of.*must be"):
            pack_box(
                molecules,
                number_of_copies=[1],
            )

    def test_packmol_overspecified(self, molecules):
        """Too many arguments are provided."""

        with pytest.raises(PACKMOLValueError, match="cannot be specified together"):
            pack_box(
                molecules,
                number_of_copies=[1],
                target_density=Quantity(1.0, "grams / milliliter"),
                box_vectors=Quantity(20 * numpy.identity(3), "angstrom"),
            )

    def test_packmol_bad_solute(self, molecules):
        with pytest.raises(PACKMOLValueError):
            pack_box(
                molecules,
                [2],
                box_vectors=Quantity(20 * numpy.identity(3), "angstrom"),
                solute="my_solute.pdb",
            )

    def test_packmol_failed(self, molecules):
        with pytest.raises(PACKMOLRuntimeError):
            pack_box(
                molecules,
                [10],
                box_vectors=Quantity(0.1 * numpy.identity(3), "angstrom"),
            )

    def test_packmol_water(self, molecules):
        topology = pack_box(
            molecules,
            [10],
            target_density=Quantity(1.0, "grams / milliliter"),
        )

        assert topology is not None

        assert topology.n_atoms == 30
        assert topology.n_bonds == 20
        assert topology.n_molecules == 10

    def test_packmol_ions(self):
        molecules = [
            Molecule.from_smiles("[Na+]"),
            Molecule.from_smiles("[Cl-]"),
            Molecule.from_smiles("[K+]"),
        ]

        topology = pack_box(
            molecules,
            [1, 1, 1],
            box_vectors=Quantity(20 * numpy.identity(3), "angstrom"),
        )

        assert topology is not None

        assert topology.n_atoms == 3
        assert topology.n_bonds == 0

        # Na+
        assert topology.atom(0).formal_charge == Quantity(+1, "elementary_charge")
        assert topology.atom(0).atomic_number == 11

        # Cl-
        assert topology.atom(1).formal_charge == Quantity(-1, "elementary_charge")
        assert topology.atom(1).atomic_number == 17
        # K+
        assert topology.atom(2).formal_charge == Quantity(+1, "elementary_charge")
        assert topology.atom(2).atomic_number == 19

    def test_packmol_paracetamol(self):
        # Test something a bit more tricky than water
        molecules = [Molecule.from_smiles("CC(=O)NC1=CC=C(C=C1)O")]

        topology = pack_box(
            molecules,
            [1],
            box_vectors=Quantity(20 * numpy.identity(3), "angstrom"),
        )

        assert topology is not None

        assert topology.n_atoms == 20
        assert topology.n_bonds == 20

    def test_amino_acids(self):
        amino_residues = {
            "C[C@H](N)C(=O)O": "ALA",
            # Undefined stereochemistry error.
            # "N=C(N)NCCC[C@H](N)C(=O)O": "ARG",
            "NC(=O)C[C@H](N)C(=O)O": "ASN",
            "N[C@@H](CC(=O)O)C(=O)O": "ASP",
            "N[C@@H](CS)C(=O)O": "CYS",
            "N[C@@H](CCC(=O)O)C(=O)O": "GLU",
            "NC(=O)CC[C@H](N)C(=O)O": "GLN",
            "NCC(=O)O": "GLY",
            "N[C@@H](Cc1c[nH]cn1)C(=O)O": "HIS",
            "CC[C@H](C)[C@H](N)C(=O)O": "ILE",
            "CC(C)C[C@H](N)C(=O)O": "LEU",
            "NCCCC[C@H](N)C(=O)O": "LYS",
            "CSCC[C@H](N)C(=O)O": "MET",
            "N[C@@H](Cc1ccccc1)C(=O)O": "PHE",
            "O=C(O)[C@@H]1CCCN1": "PRO",
            "N[C@@H](CO)C(=O)O": "SER",
            "C[C@@H](O)[C@H](N)C(=O)O": "THR",
            "N[C@@H](Cc1c[nH]c2ccccc12)C(=O)O": "TRP",
            "N[C@@H](Cc1ccc(O)cc1)C(=O)O": "TYR",
            "CC(C)[C@H](N)C(=O)O": "VAL",
        }

        smiles = [*amino_residues]

        molecules = [Molecule.from_smiles(x) for x in smiles]
        counts = [1] * len(smiles)

        topology = pack_box(
            molecules,
            counts,
            box_vectors=Quantity(1000 * numpy.identity(3), "angstrom"),
        )

        assert topology is not None

    def test_pack_diatomic_ion(self):
        molecules = [Molecule.from_smiles("[Mg+2]"), Molecule.from_smiles("[Cl-]")]

        topology = pack_box(
            molecules,
            [1, 2],
            box_vectors=Quantity(20 * numpy.identity(3), "angstrom"),
        )

        assert topology is not None

        assert topology.atom(0).atomic_number == 12
        assert topology.n_atoms == 3

        numpy.testing.assert_allclose(
            topology.box_vectors.m_as("nanometer").diagonal(),
            [2.0, 2.0, 2.0],
        )

    @skip_if_missing("openmm")
    def test_solvate_structure(self, molecules):
        benzene = Molecule.from_smiles("c1ccccc1")

        with pytest.raises(
            PACKMOLValueError,
            match="missing some atomic positions",
        ):
            pack_box(
                molecules,
                [10],
                box_vectors=Quantity(50 * numpy.identity(3), "angstrom"),
                solute=benzene.to_topology(),
            )

        benzene.generate_conformers(n_conformers=1)

        topology = pack_box(
            molecules,
            [10],
            box_vectors=Quantity(50 * numpy.identity(3), "angstrom"),
            solute=benzene.to_topology(),
        )

        assert topology.n_molecules == 11
        assert len([*topology.unique_molecules]) == 2

    @skip_if_missing("openmm")
    def test_solvate_topology(self):
        ligand = Molecule.from_smiles("C1CN2C(=N1)SSC2=S")
        ligand.generate_conformers(n_conformers=1)

        solvated_topology = solvate_topology(
            ligand.to_topology(),
        )

        assert solvated_topology.molecule(0).to_smiles() == ligand.to_smiles()

        assert solvated_topology.molecule(1).to_smiles(explicit_hydrogens=False) == "O"

        assert solvated_topology.molecule(
            solvated_topology.n_molecules - 1,
        ).to_smiles() in ["[Cl-]", "[Na+]"]

        # Defaults should produce something like 595, but just sanity check here
        assert solvated_topology.n_molecules > 500

        for position in [
            [0, 1],
            [0, 2],
            [1, 0],
            [1, 2],
        ]:
            assert solvated_topology.box_vectors[position[0], position[1]].m == [0.0]

        assert solvated_topology.box_vectors[0, 0] == solvated_topology.box_vectors[1, 1]
        assert solvated_topology.box_vectors[2, 0] == solvated_topology.box_vectors[2, 1]

    def test_packmol_add_negative_solvent_mass(self):
        ligand = MoleculeWithConformer.from_smiles("C1CN2C(=N1)SSC2=S")

        with pytest.raises(
            PACKMOLValueError,
            match="Solute mass is greater than target mass",
        ):
            solvate_topology(
                ligand.to_topology(),
                target_density=Quantity(1e-6, "kilogram/meter**3"),
            )

        with pytest.raises(
            PACKMOLValueError,
            match="Solute mass is greater than target mass",
        ):
            solvate_topology_nonwater(
                ligand.to_topology(),
                solvent=Molecule.from_smiles("CCCCCCO"),
                target_density=Quantity(1e-6, "kilogram/meter**3"),
            )

    @pytest.mark.skipif(
        has_package("mdtraj") or has_package("openmm"),
        reason="Test requires that MDTraj **and** OpenMM are not installed",
    )
    def test_noninteger_serial_error(self):
        """See issue #794."""
        with pytest.raises(
            PACKMOLRuntimeError,
            match="could not be parsed by RDKit",
        ):
            pack_box(
                molecules=[Molecule.from_smiles("CCO")],
                number_of_copies=[11112],
                box_shape=UNIT_CUBE,
                tolerance=Quantity(1.0, "angstrom"),
                target_density=Quantity(0.1, "grams/milliliters"),
            )

    @pytest.mark.slow
    @skip_if_missing("mdtraj")
    def test_noninteger_serial_fallback(self):
        """See issue #794."""
        pack_box(
            molecules=[Molecule.from_smiles("CCO")],
            number_of_copies=[11112],
            box_shape=UNIT_CUBE,
            tolerance=Quantity(1.0, "angstrom"),
            target_density=Quantity(0.1, "grams/milliliters"),
        )

    @pytest.mark.slow
    @skip_if_missing("mdtraj")
    def test_load_100_000_atoms(self):
        pack_box(
            molecules=[Molecule.from_smiles("CCO")],
            number_of_copies=[11112],
            box_shape=UNIT_CUBE,
            tolerance=Quantity(1.0, "angstrom"),
            target_density=Quantity(0.1, "grams/milliliters"),
        )

    @pytest.mark.parametrize("use_local_path", [False, True])
    def test_save_error_on_convergence_failure(self, use_local_path):
        with pytest.raises(
            PACKMOLRuntimeError,
            match="failed with error code 173",
        ):
            pack_box(
                molecules=[Molecule.from_smiles("CCO")],
                number_of_copies=[100],
                box_shape=UNIT_CUBE,
                target_density=Quantity(1000, "grams / milliliters"),
                working_directory="." if use_local_path else None,
            )

        if use_local_path:
            assert "STOP 173" in open("packmol_error.log").read()
        else:
            assert not pathlib.Path("packmol_error.log").is_file()

    @pytest.mark.slow
    @pytest.mark.parametrize("ion_conc", [0.0, 0.1, 0.0001])
    @pytest.mark.parametrize("solute_smiles", ["CC(=O)[O-]", "[NH4+]"])
    def test_solvate_topology_neutralize_charged_solutes(self, ion_conc, solute_smiles):
        solute = Molecule.from_smiles(solute_smiles)
        solute.generate_conformers(n_conformers=1)

        assert solute.total_charge.m != -0.0

        topology = solvate_topology(
            solute.to_topology(),
            nacl_conc=Quantity(ion_conc, "molar"),
            padding=Quantity(2, "nanometer"),
        )

        assert sum([molecule.total_charge.m for molecule in topology.molecules]) == 0.0

    @pytest.mark.slow
    def test_solvate_topology_neutral_solute_no_ions(self, ethanol_with_conformer):
        topology = solvate_topology(
            ethanol_with_conformer.to_topology(),
            nacl_conc=Quantity(0.0, "molar"),
            padding=Quantity(2, "nanometer"),
        )

        # there should be no ions in the topology
        assert all([molecule.n_atoms > 1 for molecule in topology.molecules])

        # but it should be charge neutral
        assert sum([molecule.total_charge.m for molecule in topology.molecules]) == 0.0

    @pytest.mark.slow
    @pytest.mark.parametrize("n_monomers", [1, 2, 3, 4, 5])
    def test_solvate_topology_highly_charged_low_nacl_conc(self, n_monomers):
        """Ensure counter-ions are added, even with a highly charged solute and low NaCl concentration."""
        solute = MoleculeWithConformer.from_smiles(n_monomers * "CC([O-])CC(O)", allow_undefined_stereo=True)

        topology = solvate_topology(
            solute.to_topology(),
<<<<<<< HEAD
            target_density=Quantity(0.8, "gram / milliliter"),
            nacl_conc=1e-3 * unit.molar,
            padding=2 * unit.nm,
=======
            nacl_conc=Quantity(1e-3, "molar"),
            padding=Quantity(2, "nanometer"),
>>>>>>> 9acf9ebc
        )

        assert sum([molecule.total_charge.m for molecule in topology.molecules]) == 0.0

        # There should be some Na+ ions in the topology (but not necessarily Cl-)
        assert any(molecule.to_smiles() == "[Na+]" for molecule in topology.molecules)

    def test_trim_zero_molecules(self, caffeine, water, ligand, ethanol):
        """
        Test that pack_box trims molecules from inputs when the count is zero.
        See Issue #1267: https://github.com/openforcefield/openff-interchange/issues/1267
        """
        topology = pack_box(
            molecules=[caffeine, ligand, water, ethanol],
            number_of_copies=[1, 0, 10, 0],
            box_vectors=Quantity(3 * numpy.eye(3), "nanometer"),
        )

        assert topology.n_molecules == 11

    @pytest.mark.parametrize("solvation_function", [solvate_topology, solvate_topology_nonwater])
    def test_padding_overspecified(self, solvation_function):
        solute_topology = MoleculeWithConformer.from_smiles("CCO").to_topology()

        match solvation_function.__name__:
            case "solvate_topology":
                args = (
                    solute_topology,
                    Quantity(1e-3, "molar"),
                )
            case "solvate_topology_nonwater":
                args = (
                    solute_topology,
                    Molecule.from_smiles("CCCCCCO"),
                    Quantity(0.5, "gram/milliliter"),
                )

        # no box, default padding (1.2 nm), should pack without error
        packed_topology1 = solvation_function(*args, box_shape=UNIT_CUBE)

        # not sure how reproducible box vectors are with padding argument, so be loose
        # this molecule gets me box vectors ~2.8 nm locally, which is roughly twice padding
        # with an extra bit for the approximate molecule size
        assert numpy.allclose(
            packed_topology1.box_vectors.m_as("nanometer"),
            2.8 * numpy.eye(3),
            atol=0.2,
        )

        # no box, no padding should raise an error
        with pytest.raises(
            PACKMOLValueError,
            match=re.escape(
                "Incompatible inputs: input topology has no box vectors and a solvent padding "
                "distance was not specified",
            ),
        ):
            solvation_function(*args, padding=None, box_shape=UNIT_CUBE)

        solute_topology.box_vectors = Quantity(2.123 * UNIT_CUBE, "nm")

        # with box, default padding should raise an error
        with pytest.raises(
            PACKMOLValueError,
            match=r"Incompatible inputs.*input topology has defined box vectors and a solvent "
            "padding distance was also specified",
        ):
            solvation_function(*args)

        # with box, no padding should pack
        packed_topology2 = solvation_function(*args, padding=None)

        numpy.testing.assert_allclose(
            packed_topology2.box_vectors.m_as("nanometer").diagonal(),
            [2.123, 2.123, 2.123],
        )<|MERGE_RESOLUTION|>--- conflicted
+++ resolved
@@ -496,14 +496,9 @@
 
         topology = solvate_topology(
             solute.to_topology(),
-<<<<<<< HEAD
             target_density=Quantity(0.8, "gram / milliliter"),
-            nacl_conc=1e-3 * unit.molar,
-            padding=2 * unit.nm,
-=======
             nacl_conc=Quantity(1e-3, "molar"),
             padding=Quantity(2, "nanometer"),
->>>>>>> 9acf9ebc
         )
 
         assert sum([molecule.total_charge.m for molecule in topology.molecules]) == 0.0
