--- conflicted
+++ resolved
@@ -422,11 +422,7 @@
             number_of_copies=[11112],
             box_shape=UNIT_CUBE,
             tolerance=1.0 * unit.angstrom,
-<<<<<<< HEAD
             target_density=0.1 * unit.grams / unit.milliliters,
-        )
-=======
-            mass_density=0.1 * unit.grams / unit.milliliters,
         )
 
     @pytest.mark.parametrize("use_local_path", [False, True])
@@ -446,5 +442,4 @@
         if use_local_path:
             assert "STOP 173" in open("packmol_error.log").read()
         else:
-            assert not pathlib.Path("packmol_error.log").is_file()
->>>>>>> 69b8955b
+            assert not pathlib.Path("packmol_error.log").is_file()