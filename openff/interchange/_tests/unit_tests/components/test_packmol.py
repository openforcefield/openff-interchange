--- conflicted
+++ resolved
@@ -448,7 +448,7 @@
         else:
             assert not pathlib.Path("packmol_error.log").is_file()
 
-<<<<<<< HEAD
+    @pytest.mark.slow
     def test_solvate_topology_neutral_acetic_acid(self):
         solute = Molecule.from_smiles("CC(=O)[O-]")
         solute.generate_conformers(n_conformers=1)
@@ -460,6 +460,7 @@
 
         assert sum([molecule.total_charge.m for molecule in topology.molecules]) == 0.0
 
+    @pytest.mark.slow
     def test_solvate_topology_neutral_ammonium(self):
         solute = Molecule.from_smiles("[NH4+]")
         solute.generate_conformers(n_conformers=1)
@@ -471,6 +472,7 @@
 
         assert sum([molecule.total_charge.m for molecule in topology.molecules]) == 0.0
 
+    @pytest.mark.slow
     def test_solvate_topology_neutral_solute_no_ions(self, ethanol_with_conformer):
         topology = solvate_topology(
             ethanol_with_conformer.to_topology(),
@@ -484,6 +486,7 @@
         # but it should be charge neutral
         assert sum([molecule.total_charge.m for molecule in topology.molecules]) == 0.0
 
+    @pytest.mark.slow
     @pytest.mark.parametrize("n_monomers", [1, 2, 3, 4, 5])
     def test_solvate_topology_highly_charged_low_nacl_conc(self, n_monomers):
         """Ensure counter-ions are added, even with a highly charged solute and low NaCl concentration."""
@@ -499,7 +502,7 @@
 
         # There should be some Na+ ions in the topology (but not necessarily Cl-)
         assert any(molecule.to_smiles() == "[Na+]" for molecule in topology.molecules)
-=======
+
     def test_trim_zero_molecules(self, caffeine, water, ligand, ethanol):
         """
         Test that pack_box trims molecules from inputs when the count is zero.
@@ -511,5 +514,4 @@
             box_vectors=Quantity(3 * numpy.eye(3), "nanometer"),
         )
 
-        assert topology.n_molecules == 11
->>>>>>> 8ad551f4
+        assert topology.n_molecules == 11