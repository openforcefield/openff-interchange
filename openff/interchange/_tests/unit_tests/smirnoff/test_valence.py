import numpy
import pytest
from openff.toolkit import ForceField, Molecule, Quantity, Topology, unit
from openff.toolkit.typing.engines.smirnoff.parameters import (
    AngleHandler,
    BondHandler,
    ImproperTorsionHandler,
)
from openff.utilities import has_package, skip_if_missing

from openff.interchange import Interchange
from openff.interchange._tests import requires_openeye
from openff.interchange.constants import kcal_mol_a2, kcal_mol_rad2
from openff.interchange.exceptions import DuplicateMoleculeError
from openff.interchange.models import AngleKey, BondKey, ImproperTorsionKey
from openff.interchange.smirnoff._create import _create_interchange
from openff.interchange.smirnoff._valence import (
    SMIRNOFFAngleCollection,
    SMIRNOFFBondCollection,
    SMIRNOFFConstraintCollection,
    SMIRNOFFImproperTorsionCollection,
    _check_molecule_uniqueness,
)

if has_package("openmm"):
    import openmm.app
    import openmm.unit

<<<<<<< HEAD
from pydantic.v1 import ValidationError
=======
from pydantic import ValidationError
>>>>>>> 4c6796bf


class TestSMIRNOFFValenceCollections:
    def test_bond_collection(self, water):
        bond_handler = BondHandler(version=0.3)
        bond_handler.fractional_bondorder_method = "AM1-Wiberg"
        bond_parameter = BondHandler.BondType(
            smirks="[*:1]~[*:2]",
            k=1.5 * unit.kilocalorie_per_mole / unit.angstrom**2,
            length=1.5 * unit.angstrom,
            id="b1000",
        )
        bond_handler.add_parameter(bond_parameter.to_dict())

        forcefield = ForceField()
        forcefield.register_parameter_handler(bond_handler)
        bond_potentials = SMIRNOFFBondCollection.create(
            parameter_handler=forcefield["Bonds"],
            topology=water.to_topology(),
        )

        top_key = BondKey(atom_indices=(0, 1))
        pot_key = bond_potentials.key_map[top_key]
        assert pot_key.associated_handler == "Bonds"
        pot = bond_potentials.potentials[pot_key]

        assert pot.parameters["k"].to(kcal_mol_a2).magnitude == pytest.approx(1.5)

    def test_angle_collection(self):
        angle_handler = AngleHandler(version=0.3)
        angle_parameter = AngleHandler.AngleType(
            smirks="[*:1]~[*:2]~[*:3]",
            k=2.5 * unit.kilocalorie_per_mole / unit.radian**2,
            angle=100 * unit.degree,
            id="b1000",
        )
        angle_handler.add_parameter(angle_parameter.to_dict())

        forcefield = ForceField()
        forcefield.register_parameter_handler(angle_handler)
        angle_potentials = SMIRNOFFAngleCollection.create(
            parameter_handler=forcefield["Angles"],
            topology=Molecule.from_smiles("CCC").to_topology(),
        )

        top_key = AngleKey(atom_indices=(0, 1, 2))
        pot_key = angle_potentials.key_map[top_key]

        assert pot_key.associated_handler == "Angles"

        pot = angle_potentials.potentials[pot_key]

        assert pot.parameters["k"].to(kcal_mol_rad2).magnitude == pytest.approx(2.5)

    def test_store_improper_torsion_matches(self, formaldehyde):
        parameter_handler = ImproperTorsionHandler(version=0.3)
        parameter_handler.add_parameter(
            parameter=ImproperTorsionHandler.ImproperTorsionType(
                smirks="[*:1]~[#6X3:2](~[*:3])~[*:4]",
                periodicity1=2,
                phase1=180.0 * unit.degree,
                k1=1.1 * unit.kilocalorie_per_mole,
            ),
        )

        collection = SMIRNOFFImproperTorsionCollection()
        collection.store_matches(parameter_handler, formaldehyde.to_topology())

        assert len(collection.key_map) == 3

        for indices in [
            (0, 1, 2, 3),
            (0, 2, 3, 1),
            (0, 3, 1, 2),
        ]:
            key = ImproperTorsionKey(atom_indices=indices, mult=0)
            assert key in collection.key_map

    def test_store_nonstandard_improper_idivf(self, acetaldehyde):
        handler = ImproperTorsionHandler(version=0.3)
        handler.add_parameter(
            {
                "smirks": "[*:1]~[#6:2](~[#8:3])~[*:4]",
                "periodicity1": 2,
                "phase1": 180.0 * unit.degree,
                "k1": 1.1 * unit.kilocalorie_per_mole,
                "idivf1": 1.234 * unit.dimensionless,
                "id": "i1",
            },
        )

        collection = SMIRNOFFImproperTorsionCollection.create(
            parameter_handler=handler,
            topology=acetaldehyde.to_topology(),
        )

        handler = ImproperTorsionHandler(version=0.3)
        handler.default_idivf = 5.555
        handler.add_parameter(
            {
                "smirks": "[*:1]~[#6:2](~[#8:3])~[*:4]",
                "periodicity1": 2,
                "phase1": 180.0 * unit.degree,
                "k1": 1.1 * unit.kilocalorie_per_mole,
                "id": "i1",
            },
        )

        collection = SMIRNOFFImproperTorsionCollection.create(
            parameter_handler=handler,
            topology=acetaldehyde.to_topology(),
        )

        assert [*collection.potentials.values()][0].parameters[
            "idivf"
        ] == 5.555 * unit.dimensionless


class TestBondCollection:
    def test_upconvert_warning(self, parsley, ethanol):
        from packaging.version import Version

        assert parsley["Bonds"].version == Version("0.3")
        with pytest.warns(
            UserWarning,
            match="Automatically up-converting BondHandler from version 0.3 to 0.4.",
        ):
            _create_interchange(parsley, [ethanol])


class TestConstraintCollection:
    @pytest.mark.parametrize(
        ("mol", "n_constraints"),
        [
            ("C", 4),
            ("CC", 6),
        ],
    )
    def test_num_constraints(self, sage, mol, n_constraints):
        bond_handler = sage["Bonds"]
        constraint_handler = sage["Constraints"]

        topology = Molecule.from_smiles(mol).to_topology()

        constraints = SMIRNOFFConstraintCollection.create(
            parameter_handler=[bond_handler, constraint_handler],
            topology=topology,
            bonds=SMIRNOFFBondCollection.create(bond_handler, topology),
        )

        assert len(constraints.key_map) == n_constraints

    def test_constraints_with_distance(self, tip3p, water):
        topology = water.to_topology()
        topology.box_vectors = [4, 4, 4] * unit.nanometer

        constraints = SMIRNOFFConstraintCollection.create(
            parameter_handler=tip3p["Constraints"],
            topology=topology,
        )

        assert len(constraints.key_map) == 3
        assert len(constraints.potentials) == 2


class TestBondOrderInterpolation:
    @pytest.mark.slow
    def test_input_bond_orders_ignored(self, ethanol, xml_ff_bo_bonds):
        """Test that conformers existing in the topology are not considered in the bond order interpolation
        part of the parametrization process"""

        mol = ethanol
        mol.assign_fractional_bond_orders(bond_order_model="am1-wiberg")
        mod_mol = Molecule(mol)
        for bond in mod_mol.bonds:
            bond.fractional_bond_order += 0.1

        top = Topology.from_molecules(mol)
        mod_top = Topology.from_molecules(mod_mol)

        forcefield = ForceField(
            "openff-2.0.0.offxml",
            xml_ff_bo_bonds,
        )

        bonds = SMIRNOFFBondCollection.create(
            parameter_handler=forcefield["Bonds"],
            topology=top,
        )
        bonds_mod = SMIRNOFFBondCollection.create(
            parameter_handler=forcefield["Bonds"],
            topology=mod_top,
        )

        for pot_key1, pot_key2 in zip(
            bonds.key_map.values(),
            bonds_mod.key_map.values(),
        ):
            k1 = bonds.potentials[pot_key1].parameters["k"].m_as(kcal_mol_a2)
            k2 = bonds_mod.potentials[pot_key2].parameters["k"].m_as(kcal_mol_a2)
            assert k1 == pytest.approx(k2, rel=1e-5), (k1, k2)

    @skip_if_missing("openmm")
    def test_input_conformers_ignored(self, xml_ff_bo_bonds):
        """Test that conformers existing in the topology are not considered in the bond order interpolation
        part of the parametrization process"""
        from openff.toolkit._tests.test_forcefield import create_ethanol

        mol = create_ethanol()
        mol.assign_fractional_bond_orders(bond_order_model="am1-wiberg")
        mod_mol = Molecule(mol)
        mod_mol.generate_conformers()
        tmp = mod_mol._conformers[0][0][0]
        mod_mol._conformers[0][0][0] = mod_mol._conformers[0][1][0]
        mod_mol._conformers[0][1][0] = tmp

        top = Topology.from_molecules(mol)
        mod_top = Topology.from_molecules(mod_mol)

        forcefield = ForceField(
            "openff-2.0.0.offxml",
            xml_ff_bo_bonds,
        )

        bonds = SMIRNOFFBondCollection.create(
            parameter_handler=forcefield["Bonds"],
            topology=top,
        )
        bonds_mod = SMIRNOFFBondCollection.create(
            parameter_handler=forcefield["Bonds"],
            topology=mod_top,
        )

        for key1, key2 in zip(bonds.potentials, bonds_mod.potentials):
            k1 = bonds.potentials[key1].parameters["k"].m_as(kcal_mol_a2)
            k2 = bonds_mod.potentials[key2].parameters["k"].m_as(kcal_mol_a2)
            assert k1 == pytest.approx(k2, rel=1e-5), (k1, k2)

    def test_fractional_bondorder_invalid_interpolation_method(
        self,
        ethanol,
        xml_ff_bo_bonds,
    ):
        """
        Ensure that requesting an invalid interpolation method leads to a
        FractionalBondOrderInterpolationMethodUnsupportedError
        """
        forcefield = ForceField(
            "openff-2.0.0.offxml",
            xml_ff_bo_bonds,
        )
        forcefield["Bonds"]._fractional_bondorder_interpolation = "invalid method name"

        # TODO: Make this a more descriptive custom exception
        with pytest.raises(ValidationError):
            Interchange.from_smirnoff(forcefield, [ethanol])


class TestParameterInterpolation:
    @pytest.mark.xfail(reason="Not yet implemented using input bond orders")
    def test_bond_order_interpolation(self, ethanol, xml_ff_bo):
        forcefield = ForceField(
            "openff-2.0.0.offxml",
            xml_ff_bo,
        )

        ethanol.generate_conformers(n_conformers=1)

        ethanol.bonds[1].fractional_bond_order = 1.5

        top = ethanol.to_topology()

        out = Interchange.from_smirnoff(forcefield, ethanol.to_topology())

        top_key = BondKey(
            atom_indices=(1, 2),
            bond_order=top.get_bond_between(1, 2).bond.fractional_bond_order,
        )

        found_k = out["Bonds"].potentials[out["Bonds"].key_map[top_key]].parameters["k"]
        assert found_k == 300 * kcal_mol_a2

    @pytest.mark.slow
    @pytest.mark.xfail(reason="Not yet implemented using input bond orders")
    def test_bond_order_interpolation_similar_bonds(self, xml_ff_bo):
        """Test that key mappings do not get confused when two bonds having similar SMIRKS matches
        have different bond orders"""
        forcefield = ForceField(
            "openff-2.0.0.offxml",
            xml_ff_bo,
        )

        # TODO: Construct manually to avoid relying on atom ordering
        mol = Molecule.from_smiles("C(CCO)O")
        mol.generate_conformers(n_conformers=1)

        mol.bonds[2].fractional_bond_order = 1.5
        mol.bonds[3].fractional_bond_order = 1.2

        top = mol.to_topology()

        out = Interchange.from_smirnoff(forcefield, top)

        bond1_top_key = BondKey(
            atom_indices=(2, 3),
            bond_order=top.get_bond_between(2, 3).bond.fractional_bond_order,
        )
        bond1_pot_key = out["Bonds"].key_map[bond1_top_key]

        bond2_top_key = BondKey(
            atom_indices=(0, 4),
            bond_order=top.get_bond_between(0, 4).bond.fractional_bond_order,
        )
        bond2_pot_key = out["Bonds"].key_map[bond2_top_key]

        assert numpy.allclose(
            out["Bonds"].potentials[bond1_pot_key].parameters["k"],
            300.0 * unit.Unit("kilocalories / mol / angstrom ** 2"),
        )

        assert numpy.allclose(
            out["Bonds"].potentials[bond2_pot_key].parameters["k"],
            180.0 * unit.Unit("kilocalories / mol / angstrom ** 2"),
        )

    @skip_if_missing("openmm")
    @requires_openeye
    @pytest.mark.parametrize(
        (
            "reversed",
            "k_torsion_interpolated",
            "k_bond_interpolated",
            "length_bond_interpolated",
            "central_atoms",
        ),
        [
            (
                False,
                4.165575439001892,
                42207.73245725521,
                0.14005504469705454,
                (1, 2),
            ),
            (
                True,
                4.165322743473034,
                42207.037544550854,
                0.14005579964306572,
                (7, 6),
            ),
        ],
    )
    def test_fractional_bondorder_from_molecule(
        self,
        xml_ff_bo,
        reversed,
        k_torsion_interpolated,
        k_bond_interpolated,
        length_bond_interpolated,
        central_atoms,
        ethanol,
        reversed_ethanol,
    ):
        """Copied from the toolkit with modified reference constants.
        Force constant computed by interpolating (k1, k2) = (101, 123) kcal/A**2/mol
        with bond order 1.00093035 (AmberTools 21.4, Python 3.8, macOS):
            101 + (123 - 101) * (0.00093035) = 101.0204677 kcal/A**2/mol
            = 42266.9637 kJ/nm**2/mol

        Same process with bond length (1.4, 1.3) A gives 0.1399906965 nm
        Same process with torsion k (1.0, 1.8) kcal/mol gives 4.18711406752 kJ/mol

        Using OpenEye (openeye-toolkits 2023.2, Python 3.11, macOS, January 2024):
            bond order 0.9944955302945424
            bond k = 42207.73245725521 kJ/nm**2/mol
            bond length = 0.14005504469705454 nm
            torison k = 4.165575439001892 kj/mol

        ... except OpenEye has a different fractional bond order for reversed ethanol
            bond order 0.9944200356934255
            bond k = 42207.037544550854 kJ/nm**2/mol
            bond length = 0.14005579964306572 nm
            torsion k = 4.165322743473034 kJ/mol

        """
        mol = reversed_ethanol if reversed else ethanol

        forcefield = ForceField(
            "openff-2.0.0.offxml",
            xml_ff_bo,
        )
        topology = Topology.from_molecules(mol)

        out = Interchange.from_smirnoff(forcefield, topology)
        out.box = Quantity(4 * numpy.eye(3), unit.nanometer)
        omm_system = out.to_openmm(combine_nonbonded_forces=True)

        # Verify that the assigned bond parameters were correctly interpolated
        off_bond_force = [
            force
            for force in omm_system.getForces()
            if isinstance(force, openmm.HarmonicBondForce)
        ][0]

        for idx in range(off_bond_force.getNumBonds()):
            params = off_bond_force.getBondParameters(idx)

            atom1, atom2 = params[0], params[1]
            atom1_mol, atom2_mol = central_atoms

            if ((atom1 == atom1_mol) and (atom2 == atom2_mol)) or (
                (atom1 == atom2_mol) and (atom2 == atom1_mol)
            ):
                k = params[-1]
                length = params[-2]
                numpy.testing.assert_allclose(
                    k / k.unit,
                    k_bond_interpolated,
                    atol=0,
                    rtol=2e-6,
                )
                numpy.testing.assert_allclose(
                    length / length.unit,
                    length_bond_interpolated,
                    atol=0,
                    rtol=2e-6,
                )

        # Verify that the assigned torsion parameters were correctly interpolated
        off_torsion_force = [
            force
            for force in omm_system.getForces()
            if isinstance(force, openmm.PeriodicTorsionForce)
        ][0]

        for idx in range(off_torsion_force.getNumTorsions()):
            params = off_torsion_force.getTorsionParameters(idx)

            atom2, atom3 = params[1], params[2]
            atom2_mol, atom3_mol = central_atoms

            if ((atom2 == atom2_mol) and (atom3 == atom3_mol)) or (
                (atom2 == atom3_mol) and (atom3 == atom2_mol)
            ):
                k = params[-1]
                numpy.testing.assert_allclose(
                    k / k.unit,
                    k_torsion_interpolated,
                    atol=0,
                    rtol=2e-6,
                )


def test_get_uses_interpolation():
    handler_no_interpolation = BondHandler(version=0.4)
    handler_all_interpolation = BondHandler(version=0.4)
    handler_some_interpolation = BondHandler(version=0.4)
    handler_partial_interpolation = BondHandler(version=0.4)

    for handler in [
        handler_no_interpolation,
        handler_some_interpolation,
    ]:
        handler.add_parameter(
            {
                "smirks": "[#1:1]-[*:2]",
                "k": 400 * kcal_mol_a2,
                "length": 1 * unit.angstrom,
            },
        )

    for handler in [
        handler_all_interpolation,
        handler_some_interpolation,
    ]:
        handler.add_parameter(
            {
                "smirks": "[#6:1]-[#6:2]",
                "k_bondorder1": 400 * kcal_mol_a2,
                "length_bondorder1": 1 * unit.angstrom,
                "k_bondorder2": 500 * kcal_mol_a2,
                "length_bondorder2": 1.2 * unit.angstrom,
            },
        )

    handler_partial_interpolation.add_parameter(
        {
            "smirks": "[#6:1]-[#7:2]",
            "k": 400 * kcal_mol_a2,
            "length_bondorder1": 1 * unit.angstrom,
            "length_bondorder2": 0.5 * unit.angstrom,
        },
    )

    assert not SMIRNOFFBondCollection()._get_uses_interpolation(
        handler_no_interpolation,
    )
    assert SMIRNOFFBondCollection()._get_uses_interpolation(handler_some_interpolation)
    assert SMIRNOFFBondCollection()._get_uses_interpolation(handler_all_interpolation)
    assert SMIRNOFFBondCollection()._get_uses_interpolation(
        handler_partial_interpolation,
    )


def test_check_molecule_uniqueness(
    ethanol,
    reversed_ethanol,
    cyclohexane,
    water,
):
    _check_molecule_uniqueness(None)
    _check_molecule_uniqueness(list())
    _check_molecule_uniqueness([ethanol])
    _check_molecule_uniqueness([cyclohexane])
    _check_molecule_uniqueness([ethanol, cyclohexane, water])

    with pytest.raises(DuplicateMoleculeError, match="Duplicate molecules"):
        _check_molecule_uniqueness(2 * [ethanol])

    with pytest.raises(DuplicateMoleculeError, match="Duplicate molecules"):
        _check_molecule_uniqueness([ethanol, reversed_ethanol])<|MERGE_RESOLUTION|>--- conflicted
+++ resolved
@@ -26,11 +26,7 @@
     import openmm.app
     import openmm.unit
 
-<<<<<<< HEAD
-from pydantic.v1 import ValidationError
-=======
 from pydantic import ValidationError
->>>>>>> 4c6796bf
 
 
 class TestSMIRNOFFValenceCollections:
