import copy

import numpy
import pytest
from openff.toolkit import ForceField, Molecule, Topology, unit
from openff.utilities.testing import skip_if_missing

from openff.interchange import Interchange
from openff.interchange._tests import MoleculeWithConformer
from openff.interchange.drivers import get_openmm_energies
from openff.interchange.exceptions import (
    CutoffMismatchError,
    SwitchingFunctionMismatchError,
    UnsupportedCombinationError,
)
from openff.interchange.warnings import InterchangeCombinationWarning


class TestCombine:
    @skip_if_missing("openmm")
    def test_basic_combination(self, sage_unconstrained):
        """Test basic use of Interchange.__add__() based on the README example"""
<<<<<<< HEAD
        mol = Molecule.from_smiles("C")
        mol.generate_conformers(n_conformers=1)
=======
        monkeypatch.setenv("INTERCHANGE_EXPERIMENTAL", "1")

        mol = MoleculeWithConformer.from_smiles("C")
>>>>>>> 447743c5
        top = Topology.from_molecules([mol])

        interchange = Interchange.from_smirnoff(sage_unconstrained, top)

        interchange.box = [4, 4, 4] * numpy.eye(3)
        interchange.positions = mol.conformers[0]

        # Copy and translate atoms by [1, 1, 1]
        other = Interchange(topology=copy.deepcopy(interchange.topology))
        other = copy.deepcopy(interchange)
        other.positions += 1.0 * unit.nanometer

        combined = interchange.combine(other)

        # Just see if it can be converted into OpenMM and run
        get_openmm_energies(combined)

    @pytest.mark.filterwarnings("ignore:Setting positions to None")
    @pytest.mark.slow
<<<<<<< HEAD
    def test_parameters_do_not_clash(self, sage_unconstrained):
        thf = Molecule.from_smiles("C1CCOC1")
        ace = Molecule.from_smiles("CC(=O)O")
=======
    def test_parameters_do_not_clash(self, monkeypatch, sage_unconstrained):
        monkeypatch.setenv("INTERCHANGE_EXPERIMENTAL", "1")

        thf = MoleculeWithConformer.from_smiles("C1CCOC1")
        ace = MoleculeWithConformer.from_smiles("CC(=O)O")
>>>>>>> 447743c5

        def make_interchange(molecule: MoleculeWithConformer) -> Interchange:
            interchange = Interchange.from_smirnoff(
                force_field=sage_unconstrained,
                topology=[molecule],
            )
            interchange.positions = molecule.conformers[0]

            return interchange

        thf_interchange = make_interchange(thf)
        ace_interchange = make_interchange(ace)
        complex_interchange = thf_interchange.combine(ace_interchange)

        thf_vdw = thf_interchange["vdW"].get_system_parameters()
        ace_vdw = ace_interchange["vdW"].get_system_parameters()
        add_vdw = complex_interchange["vdW"].get_system_parameters()

        numpy.testing.assert_equal(numpy.vstack([thf_vdw, ace_vdw]), add_vdw)

        # TODO: Ensure the de-duplication is maintained after exports

    def test_positions_setting(self, sage):
        """Test that positions exist on the result if and only if
        both input objects have positions."""

        ethane = Molecule.from_smiles("CC")
        methane = Molecule.from_smiles("C")

        ethane_interchange = Interchange.from_smirnoff(
            sage,
            [ethane],
        )
        methane_interchange = Interchange.from_smirnoff(sage, [methane])

        ethane.generate_conformers(n_conformers=1)
        methane.generate_conformers(n_conformers=1)

        assert (methane_interchange.combine(ethane_interchange)).positions is None
        methane_interchange.positions = methane.conformers[0]
        assert (methane_interchange.combine(ethane_interchange)).positions is None
        ethane_interchange.positions = ethane.conformers[0]
        assert (methane_interchange.combine(ethane_interchange)).positions is not None

    @pytest.mark.parametrize("handler", ["Electrostatics", "vdW"])
    def test_error_mismatched_cutoffs(
        self,
        sage,
        basic_top,
        handler,
    ):
        sage_modified = ForceField("openff-2.1.0.offxml")

        sage_modified[handler].cutoff *= 1.5

        with pytest.raises(
            CutoffMismatchError,
            match=f"{handler} cutoffs do not match",
        ):
            sage.create_interchange(basic_top).combine(
                sage_modified.create_interchange(basic_top),
            )

    def test_error_mismatched_switching_function(
        self,
        sage,
        basic_top,
    ):
        sage_modified = ForceField("openff-2.1.0.offxml")

        sage_modified["vdW"].switch_width *= 0.0

        with pytest.raises(
            SwitchingFunctionMismatchError,
        ):
            sage.create_interchange(basic_top).combine(
                sage_modified.create_interchange(basic_top),
            )

    @pytest.mark.parametrize(
        argnames=["vdw", "electrostatics"],
        argvalues=[
            (True, False),
            (False, True),
            (True, True),
            (False, False),
        ],
    )
    def test_dont_combine_mixed_14(self, sage, vdw, electrostatics):
        """
        Until it's implemented, error out when any non-bonded collections have non-equal 1-4 scaling factors.

        See https://github.com/openforcefield/openff-interchange/issues/380

        """
        interchange1 = sage.create_interchange(MoleculeWithConformer.from_smiles("C").to_topology())
        interchange2 = sage.create_interchange(MoleculeWithConformer.from_smiles("CCO").to_topology())

        if vdw:
            interchange2["vdW"].scale_14 = 0.444

        if electrostatics:
            interchange2["Electrostatics"].scale_14 = 0.444

        if vdw or electrostatics:
            with pytest.raises(
                UnsupportedCombinationError,
                match="1-4.*vdW" if vdw else "1-4.*Electro",
            ):
                interchange2.combine(interchange1)
        else:
            # if neither are modified, that error shouldn't be raised
            interchange2.combine(interchange1)

    def test_mix_different_5_6_rounding(self, parsley, sage, ethanol):
        """Test that 0.833333 is 'upconverted' to 0.8333333333 in combination."""
        with pytest.warns(
            InterchangeCombinationWarning,
            match="more digits in rounding",
        ):
            parsley.create_interchange(
                ethanol.to_topology(),
            ).combine(
                sage.create_interchange(ethanol.to_topology()),
            )<|MERGE_RESOLUTION|>--- conflicted
+++ resolved
@@ -2,7 +2,7 @@
 
 import numpy
 import pytest
-from openff.toolkit import ForceField, Molecule, Topology, unit
+from openff.toolkit import ForceField, Molecule, unit
 from openff.utilities.testing import skip_if_missing
 
 from openff.interchange import Interchange
@@ -20,20 +20,11 @@
     @skip_if_missing("openmm")
     def test_basic_combination(self, sage_unconstrained):
         """Test basic use of Interchange.__add__() based on the README example"""
-<<<<<<< HEAD
-        mol = Molecule.from_smiles("C")
-        mol.generate_conformers(n_conformers=1)
-=======
-        monkeypatch.setenv("INTERCHANGE_EXPERIMENTAL", "1")
-
-        mol = MoleculeWithConformer.from_smiles("C")
->>>>>>> 447743c5
-        top = Topology.from_molecules([mol])
+        top = MoleculeWithConformer.from_smiles("C").to_topology()
 
         interchange = Interchange.from_smirnoff(sage_unconstrained, top)
 
         interchange.box = [4, 4, 4] * numpy.eye(3)
-        interchange.positions = mol.conformers[0]
 
         # Copy and translate atoms by [1, 1, 1]
         other = Interchange(topology=copy.deepcopy(interchange.topology))
@@ -47,17 +38,9 @@
 
     @pytest.mark.filterwarnings("ignore:Setting positions to None")
     @pytest.mark.slow
-<<<<<<< HEAD
-    def test_parameters_do_not_clash(self, sage_unconstrained):
-        thf = Molecule.from_smiles("C1CCOC1")
-        ace = Molecule.from_smiles("CC(=O)O")
-=======
     def test_parameters_do_not_clash(self, monkeypatch, sage_unconstrained):
-        monkeypatch.setenv("INTERCHANGE_EXPERIMENTAL", "1")
-
         thf = MoleculeWithConformer.from_smiles("C1CCOC1")
         ace = MoleculeWithConformer.from_smiles("CC(=O)O")
->>>>>>> 447743c5
 
         def make_interchange(molecule: MoleculeWithConformer) -> Interchange:
             interchange = Interchange.from_smirnoff(
