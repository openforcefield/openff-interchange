--- conflicted
+++ resolved
@@ -208,10 +208,6 @@
         assert interchange["vdW"].cutoff.m_as(unit.nanometer) == pytest.approx(1.2345)
 
     @needs_gmx
-<<<<<<< HEAD
-    @pytest.mark.skip(reason="needs OpenMM -> Interchange -> GROMACS virtual sites implemented")
-=======
->>>>>>> ed5e38b3
     def test_fill_in_rigid_water_parameters(self, water_dimer):
         import openmm.app
 
@@ -358,10 +354,6 @@
 class TestConvertConstraints:
     def test_num_constraints(self, sage, basic_top):
         """Test that the number of constraints is preserved when converting to and from OpenMM"""
-<<<<<<< HEAD
-=======
-
->>>>>>> ed5e38b3
         interchange = sage.create_interchange(basic_top)
 
         converted = Interchange.from_openmm(
