--- conflicted
+++ resolved
@@ -79,12 +79,7 @@
         sidelen: int = 2,
     ) -> bool:
         """Test to see if interop.lammps.export._write_atoms() writes unique ids for each distinct Molecule"""
-<<<<<<< HEAD
         assert(isinstance(sidelen, int) and sidelen > 1)
-=======
-        temp_lammps_path = Path.cwd() / "temp.lmp"
-        assert isinstance(sidelen, int) and sidelen > 1
->>>>>>> 99d3fdf1
 
         # NOTE: the input file name can have an arbitrary name, but the data file !MUST! be named "out.lmp", as this is
         # the filename hard-coded into the read_data output of MDConfig.write_lammps_input()
