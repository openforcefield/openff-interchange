--- conflicted
+++ resolved
@@ -3,11 +3,7 @@
 import numpy
 import pytest
 from openff.toolkit import Molecule, Quantity, Topology, unit
-<<<<<<< HEAD
-from pydantic.v1 import ValidationError
-=======
 from pydantic import ValidationError
->>>>>>> 4c6796bf
 
 from openff.interchange import Interchange
 from openff.interchange._tests import needs_gmx
