--- conflicted
+++ resolved
@@ -114,7 +114,6 @@
         assert atom_name in openff_atom_names
 
 
-<<<<<<< HEAD
 def test_issue_1049():
     pytest.importorskip("openmm")
 
@@ -136,10 +135,10 @@
         assert openmm_system.isVirtualSite(particle_index) == (
             particle.element is None
         ), f"particle index {particle_index} is a virtual site in the system OR topology but not both"
-=======
+
+
 def test_issue_1052(sage, ethanol):
     """Test that _SMIRNOFFElectrostaticsCollection.charges is populated."""
     out = sage.create_interchange(ethanol.to_topology())
 
-    assert len(out["Electrostatics"].charges) > 0
->>>>>>> 69b8955b
+    assert len(out["Electrostatics"].charges) > 0