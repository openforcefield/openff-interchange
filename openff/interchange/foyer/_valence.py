from typing import Literal

from openff.toolkit import Topology, unit
<<<<<<< HEAD
from pydantic.v1 import Field
=======
from pydantic import Field
>>>>>>> 4c6796bf

from openff.interchange.common._valence import (
    AngleCollection,
    BondCollection,
    ProperTorsionCollection,
    RyckaertBellemansTorsionCollection,
)
from openff.interchange.foyer._base import (
    POTENTIAL_KEY_SEPARATOR,
    FoyerConnectedAtomsHandler,
    _copy_params,
    _get_potential_key_id,
)
from openff.interchange.models import PotentialKey, TopologyKey


class FoyerHarmonicBondHandler(FoyerConnectedAtomsHandler, BondCollection):
    """Handler storing bond potentials as produced by a Foyer force field."""

    type: Literal["Bonds"] = "Bonds"
    expression: str = "k/2*(r-length)**2"
    force_field_key: str = "harmonic_bonds"
    connection_attribute: str = "bonds"

    def get_params_with_units(self, params):
        """Get the parameters of this handler, tagged with units."""
        return _copy_params(
            params,
            param_units={"k": unit.kJ / unit.mol / unit.nm**2, "length": unit.nm},
        )

    def store_matches(
        self,
        atom_slots: dict[TopologyKey, PotentialKey],
        topology: "Topology",
    ) -> None:
        """Populate self.key_map with key-val pairs of [TopologyKey, PotentialKey]."""
        for bond in topology.bonds:
            atom_indices = (
                topology.atom_index(bond.atom1),
                topology.atom_index(bond.atom2),
            )
            top_key = TopologyKey(atom_indices=atom_indices)

            pot_key_ids = tuple(
                _get_potential_key_id(atom_slots, idx) for idx in atom_indices
            )

            self.key_map[top_key] = PotentialKey(
                id=POTENTIAL_KEY_SEPARATOR.join(pot_key_ids),
            )


class FoyerHarmonicAngleHandler(FoyerConnectedAtomsHandler, AngleCollection):
    """Handler storing angle potentials as produced by a Foyer force field."""

    type: Literal["Angles"] = "Angles"
    expression: str = "k/2*(theta-angle)**2"
    force_field_key: str = "harmonic_angles"
    connection_attribute: str = "angles"

    def get_params_with_units(self, params):
        """Get the parameters of this handler, tagged with units."""
        return _copy_params(
            {"k": params["k"], "angle": params["theta"]},
            param_units={
                "k": unit.kJ / unit.mol / unit.radian**2,
                "angle": unit.dimensionless,
            },
        )

    def store_matches(
        self,
        atom_slots: dict[TopologyKey, PotentialKey],
        topology: "Topology",
    ) -> None:
        """Populate self.key_map with key-val pairs of [TopologyKey, PotentialKey]."""
        for angle in topology.angles:
            atom_indices = tuple(topology.atom_index(atom) for atom in angle)
            top_key = TopologyKey(atom_indices=atom_indices)

            pot_key_ids = tuple(
                _get_potential_key_id(atom_slots, idx) for idx in atom_indices
            )

            self.key_map[top_key] = PotentialKey(
                id=POTENTIAL_KEY_SEPARATOR.join(pot_key_ids),
            )


class FoyerRBProperHandler(
    FoyerConnectedAtomsHandler,
    RyckaertBellemansTorsionCollection,
):
    """Handler storing Ryckaert-Bellemans proper torsion potentials as produced by a Foyer force field."""

    force_field_key: str = "rb_propers"
    type: Literal["RBTorsions"] = "RBTorsions"
    expression: str = Field(
        "c0 + "
        "c1 * (cos(phi - 180)) "
        "c2 * (cos(phi - 180)) ** 2 + "
        "c3 * (cos(phi - 180)) ** 3 + "
        "c4 * (cos(phi - 180)) ** 4 + "
        "c5 * (cos(phi - 180)) ** 5",
    )
    connection_attribute: str = "propers"
    raise_on_missing_params: bool = False

    def get_params_with_units(self, params):
        """Get the parameters of this handler, tagged with units."""
        rb_params = params
        param_units = {k: unit.kJ / unit.mol for k in rb_params}
        return _copy_params(rb_params, param_units=param_units)

    def store_matches(
        self,
        atom_slots: dict[TopologyKey, PotentialKey],
        topology: "Topology",
    ) -> None:
        """Populate self.key_map with key-val pairs of [TopologyKey, PotentialKey]."""
        for proper in topology.propers:
            atom_indices = tuple(topology.atom_index(atom) for atom in proper)
            top_key = TopologyKey(atom_indices=atom_indices)

            pot_key_ids = tuple(
                _get_potential_key_id(atom_slots, idx) for idx in atom_indices
            )

            self.key_map[top_key] = PotentialKey(
                id=POTENTIAL_KEY_SEPARATOR.join(pot_key_ids),
            )


class FoyerRBImproperHandler(FoyerRBProperHandler):
    """Handler storing Ryckaert-Bellemans improper torsion potentials as produced by a Foyer force field."""

    type: Literal["RBImpropers"] = "RBImpropers"
    connection_attribute: str = "impropers"


class FoyerPeriodicProperHandler(FoyerConnectedAtomsHandler, ProperTorsionCollection):
    """Handler storing periodic proper torsion potentials as produced by a Foyer force field."""

    force_field_key: str = "periodic_propers"
    connection_attribute: str = "propers"
    raise_on_missing_params: bool = False
    type: str = "ProperTorsions"
    expression: str = "k*(1+cos(periodicity*theta-phase))"

    def get_params_with_units(self, params):
        """Get the parameters of this handler, tagged with units."""
        return _copy_params(
            params,
            param_units={
                "k": unit.kJ / unit.mol / unit.nm**2,
                "phase": unit.dimensionless,
                "periodicity": unit.dimensionless,
            },
        )


class FoyerPeriodicImproperHandler(FoyerPeriodicProperHandler):
    """Handler storing periodic improper torsion potentials as produced by a Foyer force field."""

    type: str = "ImproperTorsions"
    connection_attribute: str = "impropers"


class _RBTorsionHandler(RyckaertBellemansTorsionCollection):
    pass<|MERGE_RESOLUTION|>--- conflicted
+++ resolved
@@ -1,11 +1,7 @@
 from typing import Literal
 
 from openff.toolkit import Topology, unit
-<<<<<<< HEAD
-from pydantic.v1 import Field
-=======
 from pydantic import Field
->>>>>>> 4c6796bf
 
 from openff.interchange.common._valence import (
     AngleCollection,
