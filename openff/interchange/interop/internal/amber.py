--- conflicted
+++ resolved
@@ -312,11 +312,7 @@
         # number of excluded atoms
         NNB = len(excluded_atoms_list)
         # number of residues
-<<<<<<< HEAD
-        NRES = 1  # interchange.topology.mdtop.n_residues
-=======
         NRES = max(1, len([*interchange.topology.hierarchy_iterator("residues")]))
->>>>>>> 45180781
         NBONA = MBONA  # : MBONA + number of constraint bonds
         NTHETA = MTHETA  # : MTHETA + number of constraint angles
         NPHIA = MPHIA  # : MPHIA + number of constraint dihedrals
