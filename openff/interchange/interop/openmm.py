<<<<<<< HEAD
from typing import TYPE_CHECKING

import numpy as np
=======
"""Interfaces with ParmEd."""
>>>>>>> 595794fb
from openff.units import unit as off_unit
from openff.units.simtk import from_simtk
from simtk import openmm, unit

from openff.interchange.components.potentials import Potential
from openff.interchange.exceptions import (
    UnimplementedCutoffMethodError,
    UnsupportedCutoffMethodError,
    UnsupportedExportError,
)
from openff.interchange.interop.parmed import _lj_params_from_potential
from openff.interchange.models import PotentialKey, TopologyKey, VirtualSiteKey
from openff.interchange.utils import pint_to_simtk

if TYPE_CHECKING:
    from openff.interchange.components.interchange import Interchange

kcal_mol = unit.kilocalorie_per_mole
kcal_ang = kcal_mol / unit.angstrom ** 2
kcal_rad = kcal_mol / unit.radian ** 2

kj_mol = unit.kilojoule_per_mole
kj_nm = kj_mol / unit.nanometer ** 2
kj_rad = kj_mol / unit.radian ** 2


def to_openmm(openff_sys, combine_nonbonded_forces: bool = False) -> openmm.System:
    """
    Convert an Interchange to a ParmEd Structure.

    Parameters
    ----------
    openff_sys : openff.interchange.Interchange
        An OpenFF Interchange object
    combine_nonbonded_forces : bool, default=False
        If True, an attempt will be made to combine all non-bonded interactions into a single openmm.NonbondedForce.
        If False, non-bonded interactions will be split across multiple forces.

    Returns
    -------
    openmm_sys : openmm.System
        The corresponding OpenMM System object

    """
    openmm_sys = openmm.System()

    # OpenFF box stored implicitly as nm, and that happens to be what
    # OpenMM casts box vectors to if provided only an np.ndarray
    if openff_sys.box is not None:
        box = openff_sys.box.m_as(off_unit.nanometer)
        openmm_sys.setDefaultPeriodicBoxVectors(*box)

    # Add particles with appropriate masses
    # TODO: Add virtual particles
    for atom in openff_sys.topology.mdtop.atoms:
        openmm_sys.addParticle(atom.element.mass)

    _process_nonbonded_forces(
        openff_sys, openmm_sys, combine_nonbonded_forces=combine_nonbonded_forces
    )
    _process_torsion_forces(openff_sys, openmm_sys)
    _process_improper_torsion_forces(openff_sys, openmm_sys)
    _process_angle_forces(openff_sys, openmm_sys)
    _process_bond_forces(openff_sys, openmm_sys)
    _process_constraints(openff_sys, openmm_sys)
    _process_virtual_sites(openff_sys, openmm_sys)

    return openmm_sys


def _process_constraints(openff_sys, openmm_sys):
    """
    Process the Constraints section of an Interchange object.
    """
    try:
        constraint_handler = openff_sys.handlers["Constraints"]
    except KeyError:
        return

    for top_key, pot_key in constraint_handler.slot_map.items():
        indices = top_key.atom_indices
        params = constraint_handler.constraints[pot_key].parameters
        distance = params["distance"]
        distance_omm = distance.m_as(off_unit.nanometer)

        openmm_sys.addConstraint(indices[0], indices[1], distance_omm)


def _process_bond_forces(openff_sys, openmm_sys):
    """
    Process the Bonds section of an Interchange object.
    """
    harmonic_bond_force = openmm.HarmonicBondForce()
    openmm_sys.addForce(harmonic_bond_force)

    try:
        bond_handler = openff_sys.handlers["Bonds"]
    except KeyError:
        return

    try:
        constraint_handler = openff_sys.handlers["Constraints"]
        has_constraint_handler = True
    except KeyError:
        has_constraint_handler = False

    for top_key, pot_key in bond_handler.slot_map.items():
        if has_constraint_handler:
            # If this bond show up in the constraints ...
            if top_key in constraint_handler.slot_map:
                # ... don't add it as an interacting bond
                continue
        indices = top_key.atom_indices
        params = bond_handler.potentials[pot_key].parameters
        k = params["k"].m_as(
            off_unit.kilojoule / off_unit.nanometer ** 2 / off_unit.mol
        )
        length = params["length"].m_as(off_unit.nanometer)

        harmonic_bond_force.addBond(
            particle1=indices[0],
            particle2=indices[1],
            length=length,
            k=k,
        )


def _process_angle_forces(openff_sys, openmm_sys):
    """
    Process the Angles section of an Interchange object.
    """
    harmonic_angle_force = openmm.HarmonicAngleForce()
    openmm_sys.addForce(harmonic_angle_force)

    try:
        angle_handler = openff_sys.handlers["Angles"]
    except KeyError:
        return

    for top_key, pot_key in angle_handler.slot_map.items():
        indices = top_key.atom_indices
        params = angle_handler.potentials[pot_key].parameters
        k = params["k"].m_as(off_unit.kilojoule / off_unit.rad / off_unit.mol)
        angle = params["angle"].m_as(off_unit.radian)

        harmonic_angle_force.addAngle(
            particle1=indices[0],
            particle2=indices[1],
            particle3=indices[2],
            angle=angle,
            k=k,
        )


def _process_torsion_forces(openff_sys, openmm_sys):
    if "ProperTorsions" in openff_sys.handlers:
        _process_proper_torsion_forces(openff_sys, openmm_sys)
    if "RBTorsions" in openff_sys.handlers:
        _process_rb_torsion_forces(openff_sys, openmm_sys)


def _process_proper_torsion_forces(openff_sys, openmm_sys):
    """
    Process the Propers section of an Interchange object.
    """
    torsion_force = openmm.PeriodicTorsionForce()
    openmm_sys.addForce(torsion_force)

    proper_torsion_handler = openff_sys.handlers["ProperTorsions"]

    for top_key, pot_key in proper_torsion_handler.slot_map.items():
        indices = top_key.atom_indices
        params = proper_torsion_handler.potentials[pot_key].parameters

        k = params["k"].m_as(off_unit.kilojoule / off_unit.mol)
        periodicity = int(params["periodicity"])
        phase = params["phase"].m_as(off_unit.radian)
        # Work around a pint gotcha:
        # >>> import pint
        # >>> u = pint.UnitRegistry()
        # >>> val
        # <Quantity(1.0, 'dimensionless')>
        # >>> val.m
        # 0.9999999999
        # >>> int(val)
        # 0
        # >>> int(round(val, 0))
        # 1
        # >>> round(val.m_as(u.dimensionless), 0)
        # 1.0
        # >>> round(val, 0).m
        # 1.0
        idivf = params["idivf"].m_as(off_unit.dimensionless)
        if idivf == 0:
            raise RuntimeError("Found an idivf of 0.")
        torsion_force.addTorsion(
            indices[0],
            indices[1],
            indices[2],
            indices[3],
            periodicity,
            phase,
            k / idivf,
        )


def _process_rb_torsion_forces(openff_sys, openmm_sys):
    """
    Process Ryckaert-Bellemans torsions.
    """
    rb_force = openmm.RBTorsionForce()
    openmm_sys.addForce(rb_force)

    rb_torsion_handler = openff_sys.handlers["RBTorsions"]

    for top_key, pot_key in rb_torsion_handler.slot_map.items():
        indices = top_key.atom_indices
        params = rb_torsion_handler.potentials[pot_key].parameters

        c0 = params["C0"].m_as(off_unit.kilojoule / off_unit.mol)
        c1 = params["C1"].m_as(off_unit.kilojoule / off_unit.mol)
        c2 = params["C2"].m_as(off_unit.kilojoule / off_unit.mol)
        c3 = params["C3"].m_as(off_unit.kilojoule / off_unit.mol)
        c4 = params["C4"].m_as(off_unit.kilojoule / off_unit.mol)
        c5 = params["C5"].m_as(off_unit.kilojoule / off_unit.mol)

        rb_force.addTorsion(
            indices[0],
            indices[1],
            indices[2],
            indices[3],
            c0,
            c1,
            c2,
            c3,
            c4,
            c5,
        )


def _process_improper_torsion_forces(openff_sys, openmm_sys):
    """
    Process the Impropers section of an Interchange object.
    """
    if "ImproperTorsions" not in openff_sys.handlers.keys():
        return

    for force in openmm_sys.getForces():
        if type(force) == openmm.PeriodicTorsionForce:
            torsion_force = force
            break
    else:
        torsion_force = openmm.PeriodicTorsionForce()

    improper_torsion_handler = openff_sys.handlers["ImproperTorsions"]

    for top_key, pot_key in improper_torsion_handler.slot_map.items():
        indices = top_key.atom_indices
        params = improper_torsion_handler.potentials[pot_key].parameters

        k = params["k"].m_as(off_unit.kilojoule / off_unit.mol)
        periodicity = int(params["periodicity"])
        phase = params["phase"].m_as(off_unit.radian)
        idivf = int(params["idivf"])

        torsion_force.addTorsion(
            indices[0],
            indices[1],
            indices[2],
            indices[3],
            periodicity,
            phase,
            k / idivf,
        )


def _process_nonbonded_forces(openff_sys, openmm_sys, combine_nonbonded_forces=False):
    """
    Process the non-bonded handlers in an Interchange into corresponding openmm objects.

    This typically involves processing the vdW and Electrostatics sections of an Interchange object
    into a corresponding openmm.NonbondedForce (if `combine_nonbonded_forces=True`) or a
    collection of other forces (NonbondedForce, CustomNonbondedForce, CustomBondForce) if
    `combine_nonbondoed_forces=False`.

    """
    if "vdW" in openff_sys.handlers:
        vdw_handler = openff_sys.handlers["vdW"]

        vdw_cutoff = vdw_handler.cutoff.m_as(off_unit.angstrom) * unit.angstrom
        vdw_method = vdw_handler.method.lower()

        electrostatics_handler = openff_sys.handlers["Electrostatics"]
        electrostatics_method = electrostatics_handler.method.lower()

        if vdw_handler.mixing_rule != "lorentz-berthelot":
            if combine_nonbonded_forces:
                raise UnsupportedExportError(
                    "OpenMM's default NonbondedForce only supports Lorentz-Berthelot mixing rules."
                    "Try setting `combine_nonbonded_forces=False`."
                )
            else:
                raise NotImplementedError(
                    f"Mixing rule `{vdw_handler.mixing_rule}` not compatible with current OpenMM export."
                    "The only supported values is `lorentez-berthelot`."
                )

        if vdw_handler.mixing_rule == "lorentz-berthelot":
            if not combine_nonbonded_forces:
                mixing_rule_expression = (
                    "sigma=(sigma1+sigma2)/2; epsilon=sqrt(epsilon1*epsilon2); "
                )

        if combine_nonbonded_forces:
            non_bonded_force = openmm.NonbondedForce()
            openmm_sys.addForce(non_bonded_force)

            for _ in openff_sys.topology.mdtop.atoms:
                non_bonded_force.addParticle(0.0, 1.0, 0.0)

            if vdw_method == "cutoff" and electrostatics_method == "pme":
                if openff_sys.box is not None:
                    non_bonded_force.setNonbondedMethod(openmm.NonbondedForce.PME)
                    non_bonded_force.setUseDispersionCorrection(True)
                    non_bonded_force.setCutoffDistance(vdw_cutoff)
                    non_bonded_force.setEwaldErrorTolerance(1.0e-4)
                else:
                    raise UnsupportedCutoffMethodError(
                        f"Combination of non-bonded cutoff methods {vdw_cutoff} (vdW) and "
                        f"{electrostatics_method} (Electrostatics) not currently supported with "
                        f"`combine_nonbonded_forces={combine_nonbonded_forces}` and "
                        f"`.box={openff_sys.box}`"
                    )
            elif vdw_method == "pme" and electrostatics_method == "pme":
                if openff_sys.box is not None:
                    non_bonded_force.setNonbondedMethod(openmm.NonbondedForce.LJPME)
                    non_bonded_force.setEwaldErrorTolerance(1.0e-4)
                else:
                    raise UnsupportedCutoffMethodError
            else:
                raise UnimplementedCutoffMethodError(
                    f"Combination of non-bonded cutoff methods {vdw_cutoff} (vdW) and "
                    f"{electrostatics_method} (Electrostatics) not currently supported with "
                    f"`combine_nonbonded_forces={combine_nonbonded_forces}"
                )

        else:
            vdw_expression = vdw_handler.expression
            vdw_expression = vdw_expression.replace("**", "^")

            vdw_force = openmm.CustomNonbondedForce(
                vdw_expression + "; " + mixing_rule_expression
            )
            openmm_sys.addForce(vdw_force)
            vdw_force.addPerParticleParameter("sigma")
            vdw_force.addPerParticleParameter("epsilon")

            # TODO: Add virtual particles
            for _ in openff_sys.topology.mdtop.atoms:
                vdw_force.addParticle([1.0, 0.0])

            if vdw_method == "cutoff":
                if openff_sys.box is None:
                    vdw_force.setNonbondedMethod(
                        openmm.NonbondedForce.CutoffNonPeriodic
                    )
                else:
                    vdw_force.setNonbondedMethod(openmm.NonbondedForce.CutoffPeriodic)
                vdw_force.setUseLongRangeCorrection(True)
                vdw_force.setCutoffDistance(vdw_cutoff)
                if getattr(vdw_handler, "switch_width", None) is not None:
                    if vdw_handler.switch_width == 0.0:
                        vdw_force.setUseSwitchingFunction(False)
                    else:
                        switching_distance = (
                            vdw_handler.cutoff - vdw_handler.switch_width
                        )
                        if switching_distance.m < 0:
                            raise UnsupportedCutoffMethodError(
                                "Found a 'switch_width' greater than the cutoff distance. It's not clear "
                                "what this means and it's probably invalid. Found "
                                f"switch_width{vdw_handler.switch_width} and cutoff {vdw_handler.cutoff}"
                            )

                        switching_distance = (
                            switching_distance.m_as(off_unit.angstrom) * unit.angstrom
                        )

                        vdw_force.setUseSwitchingFunction(True)
                        vdw_force.setSwitchingDistance(switching_distance)

            elif vdw_method == "pme":
                if openff_sys.box is None:
                    raise UnsupportedCutoffMethodError(
                        "vdW method pme/ljpme is not valid for non-periodic systems."
                    )
                else:
                    # TODO: Fully flesh out this implementation - cutoffs, other settings
                    vdw_force.setNonbondedMethod(openmm.NonbondedForce.PME)

            electrostatics_force = openmm.NonbondedForce()
            openmm_sys.addForce(electrostatics_force)

            for _ in openff_sys.topology.mdtop.atoms:
                electrostatics_force.addParticle(0.0, 1.0, 0.0)

            if electrostatics_method == "reaction-field":
                if openff_sys.box is None:
                    # TODO: Should this state be prevented from happening?
                    raise UnsupportedCutoffMethodError(
                        f"Electrostatics method {electrostatics_method} is not valid for a non-periodic interchange."
                    )
                else:
                    raise UnimplementedCutoffMethodError(
                        f"Electrostatics method {electrostatics_method} is not yet implemented."
                    )
            elif electrostatics_method == "pme":
                electrostatics_force.setNonbondedMethod(openmm.NonbondedForce.PME)
                electrostatics_force.setEwaldErrorTolerance(1.0e-4)
                electrostatics_force.setUseDispersionCorrection(True)
            elif electrostatics_method == "cutoff":
                raise UnsupportedCutoffMethodError(
                    "OpenMM does not clearly support cut-off electrostatics with no reaction-field attenuation."
                )
            else:
                raise UnsupportedCutoffMethodError(
                    f"Electrostatics method {electrostatics_method} not supported"
                )

        partial_charges = electrostatics_handler.charges_with_virtual_sites

        for top_key, pot_key in vdw_handler.slot_map.items():
            # TODO: Actually process virtual site vdW parameters here
            if type(top_key) != TopologyKey:
                continue
            atom_idx = top_key.atom_indices[0]

            partial_charge = partial_charges[top_key]
            # partial_charge = partial_charge.m_as(off_unit.elementary_charge)
            vdw_potential = vdw_handler.potentials[pot_key]
            # these are floats, implicitly angstrom and kcal/mol
            sigma, epsilon = _lj_params_from_potential(vdw_potential)
            sigma = sigma.m_as(off_unit.nanometer)
            epsilon = epsilon.m_as(off_unit.kilojoule / off_unit.mol)

            if combine_nonbonded_forces:
                non_bonded_force.setParticleParameters(
                    atom_idx,
                    partial_charge.m_as(off_unit.e),
                    sigma,
                    epsilon,
                )
            else:
                vdw_force.setParticleParameters(atom_idx, [sigma, epsilon])
                electrostatics_force.setParticleParameters(
                    atom_idx, partial_charge.m_as(off_unit.e), 0.0, 0.0
                )

    elif "Buckingham-6" in openff_sys.handlers:
        buck_handler = openff_sys.handlers["Buckingham-6"]

        non_bonded_force = openmm.CustomNonbondedForce(
            "A * exp(-B * r) - C * r ^ -6; A = sqrt(A1 * A2); B = 2 / (1 / B1 + 1 / B2); C = sqrt(C1 * C2)"
        )
        non_bonded_force.addPerParticleParameter("A")
        non_bonded_force.addPerParticleParameter("B")
        non_bonded_force.addPerParticleParameter("C")
        openmm_sys.addForce(non_bonded_force)

        for _ in openff_sys.topology.mdtop.atoms:
            non_bonded_force.addParticle([0.0, 0.0, 0.0])

        if openff_sys.box is None:
            non_bonded_force.setNonbondedMethod(openmm.NonbondedForce.NoCutoff)
        else:
            non_bonded_force.setNonbondedMethod(openmm.NonbondedForce.CutoffPeriodic)
            non_bonded_force.setCutoffDistance(buck_handler.cutoff * unit.angstrom)

        for top_key, pot_key in buck_handler.slot_map.items():
            atom_idx = top_key.atom_indices[0]

            # TODO: Add electrostatics
            params = buck_handler.potentials[pot_key].parameters
            a = pint_to_simtk(params["A"])
            b = pint_to_simtk(params["B"])
            c = pint_to_simtk(params["C"])
            non_bonded_force.setParticleParameters(atom_idx, [a, b, c])

        return

    if not combine_nonbonded_forces:
        # Attempting to match the value used internally by OpenMM; The source of this value is likely
        # https://github.com/openmm/openmm/issues/1149#issuecomment-250299854
        # 1 / * (4pi * eps0) * elementary_charge ** 2 / nanometer ** 2
        coul_const = 138.935456  # kJ/nm

        vdw_14_force = openmm.CustomBondForce("4*epsilon*((sigma/r)^12-(sigma/r)^6)")
        vdw_14_force.addPerBondParameter("sigma")
        vdw_14_force.addPerBondParameter("epsilon")
        vdw_14_force.setUsesPeriodicBoundaryConditions(True)
        coul_14_force = openmm.CustomBondForce(f"{coul_const}*qq/r")
        coul_14_force.addPerBondParameter("qq")
        coul_14_force.setUsesPeriodicBoundaryConditions(True)

        openmm_sys.addForce(vdw_14_force)
        openmm_sys.addForce(coul_14_force)

    # Need to create 1-4 exceptions, just to have a baseline for splitting out/modifying
    # It might be simpler to iterate over 1-4 pairs directly
    bonds = [(b.atom1.index, b.atom2.index) for b in openff_sys.topology.mdtop.bonds]

    if combine_nonbonded_forces:
        non_bonded_force.createExceptionsFromBonds(
            bonds=bonds,
            coulomb14Scale=electrostatics_handler.scale_14,
            lj14Scale=vdw_handler.scale_14,
        )
    else:
        electrostatics_force.createExceptionsFromBonds(
            bonds=bonds,
            coulomb14Scale=electrostatics_handler.scale_14,
            lj14Scale=vdw_handler.scale_14,
        )

        for i in range(electrostatics_force.getNumExceptions()):
            (p1, p2, q, sig, eps) = electrostatics_force.getExceptionParameters(i)

            # If the interactions are both zero, assume this is a 1-2 or 1-3 interaction
            if q._value == 0 and eps._value == 0:
                pass
            else:
                # Assume this is a 1-4 interaction
                # Look up the vdW parameters for each particle
                sig1, eps1 = vdw_force.getParticleParameters(p1)
                sig2, eps2 = vdw_force.getParticleParameters(p2)
                q1, _, _ = electrostatics_force.getParticleParameters(p1)
                q2, _, _ = electrostatics_force.getParticleParameters(p2)

                # manually compute and set the 1-4 interactions
                sig_14 = (sig1 + sig2) * 0.5
                eps_14 = (eps1 * eps2) ** 0.5 * vdw_handler.scale_14
                qq = q1 * q2 * electrostatics_handler.scale_14

                vdw_14_force.addBond(p1, p2, [sig_14, eps_14])
                coul_14_force.addBond(p1, p2, [qq])
            vdw_force.addExclusion(p1, p2)
            # electrostatics_force.addExclusion(p1, p2)
            electrostatics_force.setExceptionParameters(i, p1, p2, 0.0, 0.0, 0.0)
            # vdw_force.setExceptionParameters(i, p1, p2, 0.0, 0.0, 0.0)


def _process_virtual_sites(openff_sys, openmm_sys):
    try:
        virtual_site_handler = openff_sys.handlers["VirtualSites"]
    except KeyError:
        return

    vdw_handler = openff_sys.handlers["vdW"]
    coul_handler = openff_sys.handlers["Electrostatics"]

    # TODO: Handle case of split-out non-bonded forces
    non_bonded_force = [
        f for f in openmm_sys.getForces() if type(f) == openmm.NonbondedForce
    ][0]

    for virtual_site_key in virtual_site_handler.slot_map:
        vdw_key = vdw_handler.slot_map.get(virtual_site_key)
        coul_key = coul_handler.slot_map.get(virtual_site_key)
        if vdw_key is None and coul_key is None:
            raise Exception(
                f"Virtual site {virtual_site_key} is not associated with any "
                "vdW or electrostatics interactions"
            )

        if coul_key is None:
            charge = 0.0
        else:
            charge = coul_handler.charges_with_virtual_sites[virtual_site_key].m_as(
                off_unit.elementary_charge,
            )
        if True:  # if vdw_key is None:
            sigma = 1.0
            epsilon = 0.0
        else:
            vdw_parameters = vdw_handler.potentials[vdw_key].parameters
            sigma = vdw_parameters["sigma"].m_as(
                off_unit.nanometer,
            )
            epsilon = vdw_parameters["epsilon"].m_as(
                from_simtk(kj_mol),
            )

        virtual_site_index = openmm_sys.addParticle(mass=0.0)

        openmm_virtual_site = _create_virtual_site(virtual_site_key, openff_sys)

        openmm_sys.setVirtualSite(virtual_site_index, openmm_virtual_site)

        non_bonded_force.addParticle(charge, sigma, epsilon)

        for parent_atom_index in virtual_site_key.atom_indices:
            non_bonded_force.addException(
                parent_atom_index, virtual_site_index, 0.0, 0.0, 0.0, replace=True
            )


def _create_virtual_site(
    virtual_site_key: "VirtualSiteKey",
    interchange: "Interchange",
) -> "openmm.LocalCoordinatesSites":

    parent_atoms = virtual_site_key.atom_indices
    origin_weight, x_direction, y_direction = interchange[
        "VirtualSites"
    ]._get_local_frame_weights(virtual_site_key)
    displacement = interchange["VirtualSites"]._get_local_frame_position(
        virtual_site_key
    )

    x, y, z = ((v / v.units).m for v in displacement)
    # x, y, z = displacement / displacement.units

    parent_atom_positions = []
    for parent_atom in parent_atoms:
        parent_atom_positions.append(interchange.positions[parent_atom])

    _origin_weight = np.atleast_2d(origin_weight)
    parent_atom_positions = np.atleast_2d(parent_atom_positions)

    origin = np.dot(_origin_weight, parent_atom_positions).sum(axis=0)

    x_axis, y_axis = np.dot(
        np.vstack((x_direction, y_direction)), parent_atom_positions
    )

    z_axis = np.cross(x_axis, y_axis)
    y_axis = np.cross(z_axis, x_axis)

    def _normalize(axis):
        l = np.linalg.norm(axis)  # noqa
        if l > 0.0:
            axis /= l
        return axis

    x_axis, y_axis, z_axis = map(_normalize, (x_axis, y_axis, z_axis))

    position = origin + x * x_axis + y * y_axis + z * z_axis

    return openmm.LocalCoordinatesSite(
        parent_atoms,
        origin_weight,
        x_direction,
        y_direction,
        position,
    )


def from_openmm(topology=None, system=None, positions=None, box_vectors=None):
    """Create an Interchange object from OpenMM data."""
    from openff.interchange.components.interchange import Interchange

    openff_sys = Interchange()

    if system:
        for force in system.getForces():
            if isinstance(force, openmm.NonbondedForce):
                vdw, coul = _convert_nonbonded_force(force)
                openff_sys.add_handler(handler_name="vdW", handler=vdw)
                openff_sys.add_handler(handler_name="Electrostatics", handler=coul)
            if isinstance(force, openmm.HarmonicBondForce):
                bond_handler = _convert_harmonic_bond_force(force)
                openff_sys.add_handler(handler_name="Bonds", handler=bond_handler)
            if isinstance(force, openmm.HarmonicAngleForce):
                angle_handler = _convert_harmonic_angle_force(force)
                openff_sys.add_handler(handler_name="Angles", handler=angle_handler)
            if isinstance(force, openmm.PeriodicTorsionForce):
                proper_torsion_handler = _convert_periodic_torsion_force(force)
                openff_sys.add_handler(
                    handler_name="PeriodicTorsions", handler=proper_torsion_handler
                )

    if topology:
        import mdtraj as md

        from openff.interchange.components.mdtraj import _OFFBioTop

        mdtop = md.Topology.from_openmm(topology)
        top = _OFFBioTop()
        top.mdtop = mdtop

        openff_sys.topoology = top

    if positions:
        openff_sys.positions = positions

    if box_vectors:
        openff_sys.box = box_vectors

    return openff_sys


def _convert_nonbonded_force(force):
    from openff.interchange.components.smirnoff import (
        SMIRNOFFElectrostaticsHandler,
        SMIRNOFFvdWHandler,
    )

    vdw_handler = SMIRNOFFvdWHandler()
    electrostatics = SMIRNOFFElectrostaticsHandler(method="pme")

    n_parametrized_particles = force.getNumParticles()

    for idx in range(n_parametrized_particles):
        charge, sigma, epsilon = force.getParticleParameters(idx)
        top_key = TopologyKey(atom_indices=(idx,))
        pot_key = PotentialKey(id=f"{idx}")
        pot = Potential(
            parameters={
                "sigma": from_simtk(sigma),
                "epsilon": from_simtk(epsilon),
            }
        )
        vdw_handler.slot_map.update({top_key: pot_key})
        vdw_handler.potentials.update({pot_key: pot})

        electrostatics.slot_map.update({top_key: pot_key})
        electrostatics.potentials.update(
            {pot_key: Potential(parameters={"charge": from_simtk(charge)})}
        )

    vdw_handler.cutoff = force.getCutoffDistance()
    electrostatics.cutoff = force.getCutoffDistance()

    if force.getNonbondedMethod() == openmm.NonbondedForce.PME:
        electrostatics.method = "pme"
    elif force.getNonbondedMethod() in {
        openmm.NonbondedForce.CutoffPeriodic,
        openmm.NonbondedForce.CutoffNonPeriodic,
    }:
        # TODO: Store reaction-field dielectric
        electrostatics.method = "reactionfield"
    elif force.getNonbondedMethod() == openmm.NonbondedForce.NoCutoff:
        raise Exception("NonbondedMethod NoCutoff is not supported")

    return vdw_handler, electrostatics


def _convert_harmonic_bond_force(force):
    from openff.interchange.components.smirnoff import SMIRNOFFBondHandler

    bond_handler = SMIRNOFFBondHandler()

    n_parametrized_bonds = force.getNumBonds()

    for idx in range(n_parametrized_bonds):
        atom1, atom2, length, k = force.getBondParameters(idx)
        top_key = TopologyKey(atom_indices=(atom1, atom2))
        pot_key = PotentialKey(id=f"{atom1}-{atom2}")
        pot = Potential(parameters={"length": from_simtk(length), "k": from_simtk(k)})

        bond_handler.slot_map.update({top_key: pot_key})
        bond_handler.potentials.update({pot_key: pot})

    return bond_handler


def _convert_harmonic_angle_force(force):
    from openff.interchange.components.smirnoff import SMIRNOFFAngleHandler

    angle_handler = SMIRNOFFAngleHandler()

    n_parametrized_angles = force.getNumAngles()

    for idx in range(n_parametrized_angles):
        atom1, atom2, atom3, angle, k = force.getAngleParameters(idx)
        top_key = TopologyKey(atom_indices=(atom1, atom2, atom3))
        pot_key = PotentialKey(id=f"{atom1}-{atom2}-{atom3}")
        pot = Potential(parameters={"angle": from_simtk(angle), "k": from_simtk(k)})

        angle_handler.slot_map.update({top_key: pot_key})
        angle_handler.potentials.update({pot_key: pot})

    return angle_handler


def _convert_periodic_torsion_force(force):
    # TODO: Can impropers be separated out from a PeriodicTorsionForce?
    # Maybe by seeing if a quartet is in mol/top.propers or .impropers
    from openff.interchange.components.smirnoff import SMIRNOFFProperTorsionHandler

    proper_torsion_handler = SMIRNOFFProperTorsionHandler()

    n_parametrized_torsions = force.getNumTorsions()

    for idx in range(n_parametrized_torsions):
        atom1, atom2, atom3, atom4, per, phase, k = force.getTorsionParameters(idx)
        # TODO: Process layered torsions
        top_key = TopologyKey(atom_indices=(atom1, atom2, atom3, atom4), mult=0)
        while top_key in proper_torsion_handler.slot_map:
            top_key.mult += 1

        pot_key = PotentialKey(id=f"{atom1}-{atom2}-{atom3}-{atom4}", mult=top_key.mult)
        pot = Potential(
            parameters={
                "periodicity": int(per) * unit.dimensionless,
                "phase": from_simtk(phase),
                "k": from_simtk(k),
                "idivf": 1 * unit.dimensionless,
            }
        )

        proper_torsion_handler.slot_map.update({top_key: pot_key})
        proper_torsion_handler.potentials.update({pot_key: pot})

    return proper_torsion_handler<|MERGE_RESOLUTION|>--- conflicted
+++ resolved
@@ -1,10 +1,7 @@
-<<<<<<< HEAD
+"""Interfaces with ParmEd."""
 from typing import TYPE_CHECKING
 
 import numpy as np
-=======
-"""Interfaces with ParmEd."""
->>>>>>> 595794fb
 from openff.units import unit as off_unit
 from openff.units.simtk import from_simtk
 from simtk import openmm, unit
