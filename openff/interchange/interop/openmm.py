--- conflicted
+++ resolved
@@ -11,11 +11,7 @@
 from openmm import app, unit
 
 from openff.interchange.components.potentials import Potential
-<<<<<<< HEAD
-from openff.interchange.constants import _PME
-=======
-from openff.interchange.constants import kj_mol
->>>>>>> 7ddbfdee
+from openff.interchange.constants import _PME, kj_mol
 from openff.interchange.exceptions import (
     UnimplementedCutoffMethodError,
     UnsupportedCutoffMethodError,
@@ -339,12 +335,8 @@
         vdw_cutoff = vdw_handler.cutoff.m_as(off_unit.angstrom) * unit.angstrom
         vdw_method = vdw_handler.method.lower()
 
-<<<<<<< HEAD
-        electrostatics_handler = openff_sys.handlers["Electrostatics"]
-=======
         electrostatics_handler = openff_sys["Electrostatics"]
         electrostatics_method = electrostatics_handler.method.lower()
->>>>>>> 7ddbfdee
 
         if combine_nonbonded_forces:
             if vdw_handler.mixing_rule != "lorentz-berthelot":
