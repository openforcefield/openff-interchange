"""Interfaces with OpenMM."""
from pathlib import Path
from typing import TYPE_CHECKING, Union

import numpy as np
import openmm
from openff.toolkit.topology import Topology
from openff.units import unit as off_unit
from openff.units.openmm import from_openmm as from_openmm_unit
from openff.units.openmm import to_openmm as to_openmm_unit
from openmm import unit

from openff.interchange.components.potentials import Potential
from openff.interchange.exceptions import (
    UnimplementedCutoffMethodError,
    UnsupportedCutoffMethodError,
    UnsupportedExportError,
)
from openff.interchange.interop.parmed import _lj_params_from_potential
from openff.interchange.models import PotentialKey, TopologyKey, VirtualSiteKey

if TYPE_CHECKING:
    from openff.interchange import Interchange

kcal_mol = unit.kilocalorie_per_mole

kcal_ang = kcal_mol / unit.angstrom ** 2
kcal_rad = kcal_mol / unit.radian ** 2

kj_mol = unit.kilojoule_per_mole
kj_nm = kj_mol / unit.nanometer ** 2
kj_rad = kj_mol / unit.radian ** 2


def to_openmm(openff_sys, combine_nonbonded_forces: bool = False) -> openmm.System:
    """
    Convert an Interchange to a ParmEd Structure.

    Parameters
    ----------
    openff_sys : openff.interchange.Interchange
        An OpenFF Interchange object
    combine_nonbonded_forces : bool, default=False
        If True, an attempt will be made to combine all non-bonded interactions into a single openmm.NonbondedForce.
        If False, non-bonded interactions will be split across multiple forces.

    Returns
    -------
    openmm_sys : openmm.System
        The corresponding OpenMM System object

    """
    openmm_sys = openmm.System()

    # OpenFF box stored implicitly as nm, and that happens to be what
    # OpenMM casts box vectors to if provided only an np.ndarray
    if openff_sys.box is not None:
        box = openff_sys.box.m_as(off_unit.nanometer)
        openmm_sys.setDefaultPeriodicBoxVectors(*box)

    # Add particles with appropriate masses
    # TODO: Add virtual particles
    for atom in openff_sys.topology.atoms:
        openmm_sys.addParticle(atom.element.mass)

    _process_nonbonded_forces(
        openff_sys, openmm_sys, combine_nonbonded_forces=combine_nonbonded_forces
    )
    _process_torsion_forces(openff_sys, openmm_sys)
    _process_improper_torsion_forces(openff_sys, openmm_sys)
    _process_angle_forces(openff_sys, openmm_sys)
    _process_bond_forces(openff_sys, openmm_sys)
    _process_constraints(openff_sys, openmm_sys)
    _process_virtual_sites(openff_sys, openmm_sys)

    return openmm_sys


def _process_constraints(openff_sys, openmm_sys):
    """
    Process the Constraints section of an Interchange object.
    """
    try:
        constraint_handler = openff_sys.handlers["Constraints"]
    except KeyError:
        return

    for top_key, pot_key in constraint_handler.slot_map.items():
        indices = top_key.atom_indices
        params = constraint_handler.constraints[pot_key].parameters
        distance = params["distance"]
        distance_omm = distance.m_as(off_unit.nanometer)

        openmm_sys.addConstraint(indices[0], indices[1], distance_omm)


def _process_bond_forces(openff_sys, openmm_sys):
    """
    Process the Bonds section of an Interchange object.
    """
    harmonic_bond_force = openmm.HarmonicBondForce()
    openmm_sys.addForce(harmonic_bond_force)

    try:
        bond_handler = openff_sys.handlers["Bonds"]
    except KeyError:
        return

    try:
        constraint_handler = openff_sys.handlers["Constraints"]
        has_constraint_handler = True
    except KeyError:
        has_constraint_handler = False

    for top_key, pot_key in bond_handler.slot_map.items():
        if has_constraint_handler:
            # If this bond show up in the constraints ...
            if top_key in constraint_handler.slot_map:
                # ... don't add it as an interacting bond
                continue
        indices = top_key.atom_indices
        params = bond_handler.potentials[pot_key].parameters
        k = params["k"].m_as(
            off_unit.kilojoule / off_unit.nanometer ** 2 / off_unit.mol
        )
        length = params["length"].m_as(off_unit.nanometer)

        harmonic_bond_force.addBond(
            particle1=indices[0],
            particle2=indices[1],
            length=length,
            k=k,
        )


def _process_angle_forces(openff_sys, openmm_sys):
    """
    Process the Angles section of an Interchange object.
    """
    harmonic_angle_force = openmm.HarmonicAngleForce()
    openmm_sys.addForce(harmonic_angle_force)

    try:
        angle_handler = openff_sys.handlers["Angles"]
    except KeyError:
        return

    for top_key, pot_key in angle_handler.slot_map.items():
        indices = top_key.atom_indices
        params = angle_handler.potentials[pot_key].parameters
        k = params["k"].m_as(off_unit.kilojoule / off_unit.rad / off_unit.mol)
        angle = params["angle"].m_as(off_unit.radian)

        harmonic_angle_force.addAngle(
            particle1=indices[0],
            particle2=indices[1],
            particle3=indices[2],
            angle=angle,
            k=k,
        )


def _process_torsion_forces(openff_sys, openmm_sys):
    if "ProperTorsions" in openff_sys.handlers:
        _process_proper_torsion_forces(openff_sys, openmm_sys)
    if "RBTorsions" in openff_sys.handlers:
        _process_rb_torsion_forces(openff_sys, openmm_sys)


def _process_proper_torsion_forces(openff_sys, openmm_sys):
    """
    Process the Propers section of an Interchange object.
    """
    torsion_force = openmm.PeriodicTorsionForce()
    openmm_sys.addForce(torsion_force)

    proper_torsion_handler = openff_sys.handlers["ProperTorsions"]

    for top_key, pot_key in proper_torsion_handler.slot_map.items():
        indices = top_key.atom_indices
        params = proper_torsion_handler.potentials[pot_key].parameters

        k = params["k"].m_as(off_unit.kilojoule / off_unit.mol)
        periodicity = int(params["periodicity"])
        phase = params["phase"].m_as(off_unit.radian)
        # Work around a pint gotcha:
        # >>> import pint
        # >>> u = pint.UnitRegistry()
        # >>> val
        # <Quantity(1.0, 'dimensionless')>
        # >>> val.m
        # 0.9999999999
        # >>> int(val)
        # 0
        # >>> int(round(val, 0))
        # 1
        # >>> round(val.m_as(u.dimensionless), 0)
        # 1.0
        # >>> round(val, 0).m
        # 1.0
        idivf = params["idivf"].m_as(off_unit.dimensionless)
        if idivf == 0:
            raise RuntimeError("Found an idivf of 0.")
        torsion_force.addTorsion(
            indices[0],
            indices[1],
            indices[2],
            indices[3],
            periodicity,
            phase,
            k / idivf,
        )


def _process_rb_torsion_forces(openff_sys, openmm_sys):
    """
    Process Ryckaert-Bellemans torsions.
    """
    rb_force = openmm.RBTorsionForce()
    openmm_sys.addForce(rb_force)

    rb_torsion_handler = openff_sys.handlers["RBTorsions"]

    for top_key, pot_key in rb_torsion_handler.slot_map.items():
        indices = top_key.atom_indices
        params = rb_torsion_handler.potentials[pot_key].parameters

        c0 = params["C0"].m_as(off_unit.kilojoule / off_unit.mol)
        c1 = params["C1"].m_as(off_unit.kilojoule / off_unit.mol)
        c2 = params["C2"].m_as(off_unit.kilojoule / off_unit.mol)
        c3 = params["C3"].m_as(off_unit.kilojoule / off_unit.mol)
        c4 = params["C4"].m_as(off_unit.kilojoule / off_unit.mol)
        c5 = params["C5"].m_as(off_unit.kilojoule / off_unit.mol)

        rb_force.addTorsion(
            indices[0],
            indices[1],
            indices[2],
            indices[3],
            c0,
            c1,
            c2,
            c3,
            c4,
            c5,
        )


def _process_improper_torsion_forces(openff_sys, openmm_sys):
    """
    Process the Impropers section of an Interchange object.
    """
    if "ImproperTorsions" not in openff_sys.handlers.keys():
        return

    for force in openmm_sys.getForces():
        if type(force) == openmm.PeriodicTorsionForce:
            torsion_force = force
            break
    else:
        torsion_force = openmm.PeriodicTorsionForce()

    improper_torsion_handler = openff_sys.handlers["ImproperTorsions"]

    for top_key, pot_key in improper_torsion_handler.slot_map.items():
        indices = top_key.atom_indices
        params = improper_torsion_handler.potentials[pot_key].parameters

        k = params["k"].m_as(off_unit.kilojoule / off_unit.mol)
        periodicity = int(params["periodicity"])
        phase = params["phase"].m_as(off_unit.radian)
        idivf = int(params["idivf"])

        torsion_force.addTorsion(
            indices[0],
            indices[1],
            indices[2],
            indices[3],
            periodicity,
            phase,
            k / idivf,
        )


def _process_nonbonded_forces(openff_sys, openmm_sys, combine_nonbonded_forces=False):
    """
    Process the non-bonded handlers in an Interchange into corresponding openmm objects.

    This typically involves processing the vdW and Electrostatics sections of an Interchange object
    into a corresponding openmm.NonbondedForce (if `combine_nonbonded_forces=True`) or a
    collection of other forces (NonbondedForce, CustomNonbondedForce, CustomBondForce) if
    `combine_nonbondoed_forces=False`.

    """
    if "vdW" in openff_sys.handlers:
        vdw_handler = openff_sys.handlers["vdW"]

        vdw_cutoff = vdw_handler.cutoff.m_as(off_unit.angstrom) * unit.angstrom
        vdw_method = vdw_handler.method.lower()

        electrostatics_handler = openff_sys.handlers["Electrostatics"]
        electrostatics_method = electrostatics_handler.method.lower()

        if vdw_handler.mixing_rule != "lorentz-berthelot":
            if combine_nonbonded_forces:
                raise UnsupportedExportError(
                    "OpenMM's default NonbondedForce only supports Lorentz-Berthelot mixing rules."
                    "Try setting `combine_nonbonded_forces=False`."
                )
            else:
                raise NotImplementedError(
                    f"Mixing rule `{vdw_handler.mixing_rule}` not compatible with current OpenMM export."
                    "The only supported values is `lorentz-berthelot`."
                )

        if vdw_handler.mixing_rule == "lorentz-berthelot":
            if not combine_nonbonded_forces:
                mixing_rule_expression = (
                    "sigma=(sigma1+sigma2)/2; epsilon=sqrt(epsilon1*epsilon2); "
                )

        if combine_nonbonded_forces:
            non_bonded_force = openmm.NonbondedForce()
            openmm_sys.addForce(non_bonded_force)

            for _ in openff_sys.topology.atoms:
                non_bonded_force.addParticle(0.0, 1.0, 0.0)

            if vdw_method == "cutoff" and electrostatics_method == "pme":
                if openff_sys.box is not None:
                    non_bonded_force.setNonbondedMethod(openmm.NonbondedForce.PME)
                    non_bonded_force.setUseDispersionCorrection(True)
                    non_bonded_force.setCutoffDistance(vdw_cutoff)
                    non_bonded_force.setEwaldErrorTolerance(1.0e-4)
                else:
                    raise UnsupportedCutoffMethodError(
                        f"Combination of non-bonded cutoff methods {vdw_cutoff} (vdW) and "
                        f"{electrostatics_method} (Electrostatics) not currently supported with "
                        f"`combine_nonbonded_forces={combine_nonbonded_forces}` and "
                        f"`.box={openff_sys.box}`"
                    )
            elif vdw_method == "pme" and electrostatics_method == "pme":
                if openff_sys.box is not None:
                    non_bonded_force.setNonbondedMethod(openmm.NonbondedForce.LJPME)
                    non_bonded_force.setEwaldErrorTolerance(1.0e-4)
                else:
                    raise UnsupportedCutoffMethodError
            else:
                raise UnimplementedCutoffMethodError(
                    f"Combination of non-bonded cutoff methods {vdw_cutoff} (vdW) and "
                    f"{electrostatics_method} (Electrostatics) not currently supported with "
                    f"`combine_nonbonded_forces={combine_nonbonded_forces}"
                )

        else:
            vdw_expression = vdw_handler.expression
            vdw_expression = vdw_expression.replace("**", "^")

            vdw_force = openmm.CustomNonbondedForce(
                vdw_expression + "; " + mixing_rule_expression
            )
            openmm_sys.addForce(vdw_force)
            vdw_force.addPerParticleParameter("sigma")
            vdw_force.addPerParticleParameter("epsilon")

            # TODO: Add virtual particles
            for _ in openff_sys.topology.atoms:
                vdw_force.addParticle([1.0, 0.0])

            if vdw_method == "cutoff":
                if openff_sys.box is None:
                    vdw_force.setNonbondedMethod(
                        openmm.NonbondedForce.CutoffNonPeriodic
                    )
                else:
                    vdw_force.setNonbondedMethod(openmm.NonbondedForce.CutoffPeriodic)
                vdw_force.setUseLongRangeCorrection(True)
                vdw_force.setCutoffDistance(vdw_cutoff)
                if getattr(vdw_handler, "switch_width", None) is not None:
                    if vdw_handler.switch_width == 0.0:
                        vdw_force.setUseSwitchingFunction(False)
                    else:
                        switching_distance = (
                            vdw_handler.cutoff - vdw_handler.switch_width
                        )
                        if switching_distance.m < 0:
                            raise UnsupportedCutoffMethodError(
                                "Found a 'switch_width' greater than the cutoff distance. It's not clear "
                                "what this means and it's probably invalid. Found "
                                f"switch_width{vdw_handler.switch_width} and cutoff {vdw_handler.cutoff}"
                            )

                        switching_distance = (
                            switching_distance.m_as(off_unit.angstrom) * unit.angstrom
                        )

                        vdw_force.setUseSwitchingFunction(True)
                        vdw_force.setSwitchingDistance(switching_distance)

            elif vdw_method == "pme":
                if openff_sys.box is None:
                    raise UnsupportedCutoffMethodError(
                        "vdW method pme/ljpme is not valid for non-periodic systems."
                    )
                else:
                    # TODO: Fully flesh out this implementation - cutoffs, other settings
                    vdw_force.setNonbondedMethod(openmm.NonbondedForce.PME)

            electrostatics_force = openmm.NonbondedForce()
            openmm_sys.addForce(electrostatics_force)

            for _ in openff_sys.topology.atoms:
                electrostatics_force.addParticle(0.0, 1.0, 0.0)

            if electrostatics_method == "reaction-field":
                if openff_sys.box is None:
                    # TODO: Should this state be prevented from happening?
                    raise UnsupportedCutoffMethodError(
                        f"Electrostatics method {electrostatics_method} is not valid for a non-periodic interchange."
                    )
                else:
                    raise UnimplementedCutoffMethodError(
                        f"Electrostatics method {electrostatics_method} is not yet implemented."
                    )
            elif electrostatics_method == "pme":
                electrostatics_force.setNonbondedMethod(openmm.NonbondedForce.PME)
                electrostatics_force.setEwaldErrorTolerance(1.0e-4)
                electrostatics_force.setUseDispersionCorrection(True)
            elif electrostatics_method == "cutoff":
                raise UnsupportedCutoffMethodError(
                    "OpenMM does not clearly support cut-off electrostatics with no reaction-field attenuation."
                )
            else:
                raise UnsupportedCutoffMethodError(
                    f"Electrostatics method {electrostatics_method} not supported"
                )

        try:
            partial_charges = electrostatics_handler.charges_with_virtual_sites
        except AttributeError:
            partial_charges = electrostatics_handler.charges

        for top_key, pot_key in vdw_handler.slot_map.items():
            # TODO: Actually process virtual site vdW parameters here
            if type(top_key) != TopologyKey:
                continue
            atom_idx = top_key.atom_indices[0]

            partial_charge = partial_charges[top_key]
            # partial_charge = partial_charge.m_as(off_unit.elementary_charge)
            vdw_potential = vdw_handler.potentials[pot_key]
            # these are floats, implicitly angstrom and kcal/mol
            sigma, epsilon = _lj_params_from_potential(vdw_potential)
            sigma = sigma.m_as(off_unit.nanometer)
            epsilon = epsilon.m_as(off_unit.kilojoule / off_unit.mol)

            if combine_nonbonded_forces:
                non_bonded_force.setParticleParameters(
                    atom_idx,
                    partial_charge.m_as(off_unit.e),
                    sigma,
                    epsilon,
                )
            else:
                vdw_force.setParticleParameters(atom_idx, [sigma, epsilon])
                electrostatics_force.setParticleParameters(
                    atom_idx, partial_charge.m_as(off_unit.e), 0.0, 0.0
                )

    elif "Buckingham-6" in openff_sys.handlers:
        buck_handler = openff_sys.handlers["Buckingham-6"]

        non_bonded_force = openmm.CustomNonbondedForce(
            "A * exp(-B * r) - C * r ^ -6; A = sqrt(A1 * A2); B = 2 / (1 / B1 + 1 / B2); C = sqrt(C1 * C2)"
        )
        non_bonded_force.addPerParticleParameter("A")
        non_bonded_force.addPerParticleParameter("B")
        non_bonded_force.addPerParticleParameter("C")
        openmm_sys.addForce(non_bonded_force)

        for _ in openff_sys.topology.atoms:
            non_bonded_force.addParticle([0.0, 0.0, 0.0])

        if openff_sys.box is None:
            non_bonded_force.setNonbondedMethod(openmm.NonbondedForce.NoCutoff)
        else:
            non_bonded_force.setNonbondedMethod(openmm.NonbondedForce.CutoffPeriodic)
            non_bonded_force.setCutoffDistance(buck_handler.cutoff * unit.angstrom)

        for top_key, pot_key in buck_handler.slot_map.items():
            atom_idx = top_key.atom_indices[0]

            # TODO: Add electrostatics
            params = buck_handler.potentials[pot_key].parameters
            a = to_openmm_unit(params["A"])
            b = to_openmm_unit(params["B"])
            c = to_openmm_unit(params["C"])
            non_bonded_force.setParticleParameters(atom_idx, [a, b, c])

        return

    if not combine_nonbonded_forces:
        # Attempting to match the value used internally by OpenMM; The source of this value is likely
        # https://github.com/openmm/openmm/issues/1149#issuecomment-250299854
        # 1 / * (4pi * eps0) * elementary_charge ** 2 / nanometer ** 2
        coul_const = 138.935456  # kJ/nm

        vdw_14_force = openmm.CustomBondForce("4*epsilon*((sigma/r)^12-(sigma/r)^6)")
        vdw_14_force.addPerBondParameter("sigma")
        vdw_14_force.addPerBondParameter("epsilon")
        vdw_14_force.setUsesPeriodicBoundaryConditions(True)
        coul_14_force = openmm.CustomBondForce(f"{coul_const}*qq/r")
        coul_14_force.addPerBondParameter("qq")
        coul_14_force.setUsesPeriodicBoundaryConditions(True)

        openmm_sys.addForce(vdw_14_force)
        openmm_sys.addForce(coul_14_force)

    # Need to create 1-4 exceptions, just to have a baseline for splitting out/modifying
    # It might be simpler to iterate over 1-4 pairs directly
    bonds = [
        sorted(openff_sys.topology.atom_index(a) for a in bond.atoms)
        for bond in openff_sys.topology.bonds
    ]

    if combine_nonbonded_forces:
        non_bonded_force.createExceptionsFromBonds(
            bonds=bonds,
            coulomb14Scale=electrostatics_handler.scale_14,
            lj14Scale=vdw_handler.scale_14,
        )
    else:
        electrostatics_force.createExceptionsFromBonds(
            bonds=bonds,
            coulomb14Scale=electrostatics_handler.scale_14,
            lj14Scale=vdw_handler.scale_14,
        )

        for i in range(electrostatics_force.getNumExceptions()):
            (p1, p2, q, sig, eps) = electrostatics_force.getExceptionParameters(i)

            # If the interactions are both zero, assume this is a 1-2 or 1-3 interaction
            if q._value == 0 and eps._value == 0:
                pass
            else:
                # Assume this is a 1-4 interaction
                # Look up the vdW parameters for each particle
                sig1, eps1 = vdw_force.getParticleParameters(p1)
                sig2, eps2 = vdw_force.getParticleParameters(p2)
                q1, _, _ = electrostatics_force.getParticleParameters(p1)
                q2, _, _ = electrostatics_force.getParticleParameters(p2)

                # manually compute and set the 1-4 interactions
                sig_14 = (sig1 + sig2) * 0.5
                eps_14 = (eps1 * eps2) ** 0.5 * vdw_handler.scale_14
                qq = q1 * q2 * electrostatics_handler.scale_14

                vdw_14_force.addBond(p1, p2, [sig_14, eps_14])
                coul_14_force.addBond(p1, p2, [qq])
            vdw_force.addExclusion(p1, p2)
            # electrostatics_force.addExclusion(p1, p2)
            electrostatics_force.setExceptionParameters(i, p1, p2, 0.0, 0.0, 0.0)
            # vdw_force.setExceptionParameters(i, p1, p2, 0.0, 0.0, 0.0)


def _process_virtual_sites(openff_sys, openmm_sys):
    try:
        virtual_site_handler = openff_sys.handlers["VirtualSites"]
    except KeyError:
        return

    vdw_handler = openff_sys.handlers["vdW"]
    coul_handler = openff_sys.handlers["Electrostatics"]

    # TODO: Handle case of split-out non-bonded forces
    non_bonded_force = [
        f for f in openmm_sys.getForces() if type(f) == openmm.NonbondedForce
    ][0]

    for virtual_site_key in virtual_site_handler.slot_map:
        vdw_key = vdw_handler.slot_map.get(virtual_site_key)
        coul_key = coul_handler.slot_map.get(virtual_site_key)
        if vdw_key is None and coul_key is None:
            raise Exception(
                f"Virtual site {virtual_site_key} is not associated with any "
                "vdW or electrostatics interactions"
            )

        if coul_key is None:
            charge = 0.0
        else:
            charge = coul_handler.charges_with_virtual_sites[virtual_site_key].m_as(
                off_unit.elementary_charge,
            )
        if vdw_key is None:
            sigma = 1.0
            epsilon = 0.0
        else:
            vdw_parameters = vdw_handler.potentials[vdw_key].parameters
            sigma = vdw_parameters["sigma"].m_as(
                off_unit.nanometer,
            )
            epsilon = vdw_parameters["epsilon"].m_as(
                off_unit.Unit(str(kj_mol)),
            )

        virtual_site_index = openmm_sys.addParticle(mass=0.0)

        openmm_virtual_site = _create_virtual_site(virtual_site_key, openff_sys)

        openmm_sys.setVirtualSite(virtual_site_index, openmm_virtual_site)

        non_bonded_force.addParticle(charge, sigma, epsilon)

        for parent_atom_index in virtual_site_key.atom_indices:
            non_bonded_force.addException(
                parent_atom_index, virtual_site_index, 0.0, 0.0, 0.0, replace=True
            )


def _create_virtual_site(
    virtual_site_key: "VirtualSiteKey",
    interchange: "Interchange",
) -> "openmm.LocalCoordinatesSites":

    parent_atoms = virtual_site_key.atom_indices
    origin_weight, x_direction, y_direction = interchange[
        "VirtualSites"
    ]._get_local_frame_weights(virtual_site_key)
    displacement = interchange["VirtualSites"]._get_local_frame_position(
        virtual_site_key
    )

    x, y, z = ((v / v.units).m for v in displacement)
    # x, y, z = displacement / displacement.units

    parent_atom_positions = []
    for parent_atom in parent_atoms:
        parent_atom_positions.append(interchange.positions[parent_atom])

    _origin_weight = np.atleast_2d(origin_weight)
    parent_atom_positions = np.atleast_2d(parent_atom_positions)

    origin = np.dot(_origin_weight, parent_atom_positions).sum(axis=0)

    x_axis, y_axis = np.dot(
        np.vstack((x_direction, y_direction)), parent_atom_positions
    )

    z_axis = np.cross(x_axis, y_axis)
    y_axis = np.cross(z_axis, x_axis)

    def _normalize(axis):
        l = np.linalg.norm(axis)  # noqa
        if l > 0.0:
            axis /= l
        return axis

    x_axis, y_axis, z_axis = map(_normalize, (x_axis, y_axis, z_axis))

    position = origin + x * x_axis + y * y_axis + z * z_axis

    return openmm.LocalCoordinatesSite(
        parent_atoms,
        origin_weight,
        x_direction,
        y_direction,
        position,
    )


def from_openmm(topology=None, system=None, positions=None, box_vectors=None):
    """Create an Interchange object from OpenMM data."""
    from openff.interchange import Interchange

    openff_sys = Interchange()

    if system:
        for force in system.getForces():
            if isinstance(force, openmm.NonbondedForce):
                vdw, coul = _convert_nonbonded_force(force)
                openff_sys.add_handler(handler_name="vdW", handler=vdw)
                openff_sys.add_handler(handler_name="Electrostatics", handler=coul)
            if isinstance(force, openmm.HarmonicBondForce):
                bond_handler = _convert_harmonic_bond_force(force)
                openff_sys.add_handler(handler_name="Bonds", handler=bond_handler)
            if isinstance(force, openmm.HarmonicAngleForce):
                angle_handler = _convert_harmonic_angle_force(force)
                openff_sys.add_handler(handler_name="Angles", handler=angle_handler)
            if isinstance(force, openmm.PeriodicTorsionForce):
                proper_torsion_handler = _convert_periodic_torsion_force(force)
                openff_sys.add_handler(
                    handler_name="ProperTorsions",
                    handler=proper_torsion_handler,
                )

    if topology is not None:
        import mdtraj as md

        from openff.interchange.components.mdtraj import _OFFBioTop

        mdtop = md.Topology.from_openmm(topology)
        top = _OFFBioTop(mdtop=mdtop)

        openff_sys.topology = top

    if positions is not None:
        openff_sys.positions = positions

    if box_vectors is not None:
        openff_sys.box = box_vectors

    return openff_sys


def _convert_nonbonded_force(force):
    from openff.interchange.components.smirnoff import (
        SMIRNOFFElectrostaticsHandler,
        SMIRNOFFvdWHandler,
    )

    vdw_handler = SMIRNOFFvdWHandler()
    electrostatics = SMIRNOFFElectrostaticsHandler(scale_14=0.833333, method="pme")

    n_parametrized_particles = force.getNumParticles()

    for idx in range(n_parametrized_particles):
        charge, sigma, epsilon = force.getParticleParameters(idx)
        top_key = TopologyKey(atom_indices=(idx,))
        pot_key = PotentialKey(id=f"{idx}")
        pot = Potential(
            parameters={
                "sigma": from_openmm_unit(sigma),
                "epsilon": from_openmm_unit(epsilon),
            }
        )
        vdw_handler.slot_map.update({top_key: pot_key})
        vdw_handler.potentials.update({pot_key: pot})

        electrostatics.slot_map.update({top_key: pot_key})
        electrostatics.potentials.update(
            {pot_key: Potential(parameters={"charge": from_openmm_unit(charge)})}
        )

    if force.getNonbondedMethod() == openmm.NonbondedForce.PME:
        electrostatics.method = "pme"
        vdw_handler.method = "cutoff"
    elif force.getNonbondedMethod() in {
        openmm.NonbondedForce.CutoffPeriodic,
        openmm.NonbondedForce.CutoffNonPeriodic,
    }:
        # TODO: Store reaction-field dielectric
        electrostatics.method = "reaction-field"
        vdw_handler.method = "cutoff"
    elif force.getNonbondedMethod() == openmm.NonbondedForce.NoCutoff:
        electrostatics.method = "no-cutoff"
        vdw_handler.method = "no-cutoff"

    if vdw_handler.method == "cutoff":
        vdw_handler.cutoff = force.getCutoffDistance()
    electrostatics.cutoff = force.getCutoffDistance()

    return vdw_handler, electrostatics


def _convert_harmonic_bond_force(force):
    from openff.interchange.components.smirnoff import SMIRNOFFBondHandler

    bond_handler = SMIRNOFFBondHandler()

    n_parametrized_bonds = force.getNumBonds()

    for idx in range(n_parametrized_bonds):
        atom1, atom2, length, k = force.getBondParameters(idx)
        top_key = TopologyKey(atom_indices=(atom1, atom2))
        pot_key = PotentialKey(id=f"{atom1}-{atom2}")
        pot = Potential(
            parameters={"length": from_openmm_unit(length), "k": from_openmm_unit(k)}
        )

        bond_handler.slot_map.update({top_key: pot_key})
        bond_handler.potentials.update({pot_key: pot})

    return bond_handler


def _convert_harmonic_angle_force(force):
    from openff.interchange.components.smirnoff import SMIRNOFFAngleHandler

    angle_handler = SMIRNOFFAngleHandler()

    n_parametrized_angles = force.getNumAngles()

    for idx in range(n_parametrized_angles):
        atom1, atom2, atom3, angle, k = force.getAngleParameters(idx)
        top_key = TopologyKey(atom_indices=(atom1, atom2, atom3))
        pot_key = PotentialKey(id=f"{atom1}-{atom2}-{atom3}")
        pot = Potential(
            parameters={"angle": from_openmm_unit(angle), "k": from_openmm_unit(k)}
        )

        angle_handler.slot_map.update({top_key: pot_key})
        angle_handler.potentials.update({pot_key: pot})

    return angle_handler


def _convert_periodic_torsion_force(force):
    # TODO: Can impropers be separated out from a PeriodicTorsionForce?
    # Maybe by seeing if a quartet is in mol/top.propers or .impropers
    from openff.interchange.components.smirnoff import SMIRNOFFProperTorsionHandler

    proper_torsion_handler = SMIRNOFFProperTorsionHandler()

    n_parametrized_torsions = force.getNumTorsions()

    for idx in range(n_parametrized_torsions):
        atom1, atom2, atom3, atom4, per, phase, k = force.getTorsionParameters(idx)
        # TODO: Process layered torsions
        top_key = TopologyKey(atom_indices=(atom1, atom2, atom3, atom4), mult=0)
        while top_key in proper_torsion_handler.slot_map:
            top_key.mult: int = top_key.mult + 1

        pot_key = PotentialKey(id=f"{atom1}-{atom2}-{atom3}-{atom4}", mult=top_key.mult)
        pot = Potential(
            parameters={
                "periodicity": int(per) * unit.dimensionless,
                "phase": from_openmm_unit(phase),
                "k": from_openmm_unit(k),
                "idivf": 1 * unit.dimensionless,
            }
        )

        proper_torsion_handler.slot_map.update({top_key: pot_key})
        proper_torsion_handler.potentials.update({pot_key: pot})

    return proper_torsion_handler


def _to_pdb(file_path: Union[Path, str], topology: Topology, positions):
    from openff.units.openmm import to_openmm
    from openmm import app

    if topology.n_topology_atoms == 0:
        # Assume this "topology" is an _OFFBioTop with an MDTraj Topology
        from openff.interchange.components.mdtraj import _OFFBioTop

        assert isinstance(topology, _OFFBioTop), "Topology is not an _OFFBioTop"
        openmm_topology = topology.mdtop.to_openmm()
    else:
        openmm_topology = topology.to_openmm(ensure_unique_atom_names=False)

    positions = to_openmm(positions)

    with open(file_path, "w") as outfile:
<<<<<<< HEAD
        app.PDBFile.writeFile(openmm_topology, positions, outfile)


def get_nonbonded_force_from_openmm_system(omm_system):
    """Get a single NonbondedForce object with an OpenMM System."""
    for force in omm_system.getForces():
        if type(force) == openmm.NonbondedForce:
            return force


def get_partial_charges_from_openmm_system(omm_system):
    """Get partial charges from an OpenMM interchange as a unit.Quantity array."""
    # TODO: deal with virtual sites
    n_particles = omm_system.getNumParticles()
    force = get_nonbonded_force_from_openmm_system(omm_system)
    # TODO: don't assume the partial charge will always be parameter 0
    # partial_charges = [openmm_to_pint(force.getParticleParameters(idx)[0]) for idx in range(n_particles)]
    partial_charges = [
        force.getParticleParameters(idx)[0] / unit.elementary_charge
        for idx in range(n_particles)
    ]

    return partial_charges
=======
        app.PDBFile.writeFile(openmm_topology, positions, outfile)
>>>>>>> 275bd414
<|MERGE_RESOLUTION|>--- conflicted
+++ resolved
@@ -853,7 +853,6 @@
     positions = to_openmm(positions)
 
     with open(file_path, "w") as outfile:
-<<<<<<< HEAD
         app.PDBFile.writeFile(openmm_topology, positions, outfile)
 
 
@@ -876,7 +875,4 @@
         for idx in range(n_particles)
     ]
 
-    return partial_charges
-=======
-        app.PDBFile.writeFile(openmm_topology, positions, outfile)
->>>>>>> 275bd414
+    return partial_charges