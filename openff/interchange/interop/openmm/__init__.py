--- conflicted
+++ resolved
@@ -111,7 +111,11 @@
         particle_map=particle_map,
     )
 
-<<<<<<< HEAD
+    _process_gbsa(
+        interchange,
+        system,
+    )
+
     for collection in interchange.collections.values():
         if collection.is_plugin:
             try:
@@ -124,12 +128,6 @@
                 )
             except NotImplementedError:
                 continue
-=======
-    _process_gbsa(
-        interchange,
-        system,
-    )
->>>>>>> 95068c18
 
     return system
 
