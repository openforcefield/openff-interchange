"""
Helper functions for producing `openmm.Force` objects for non-bonded terms.
"""

import itertools
from collections import defaultdict
from typing import DefaultDict, NamedTuple, Optional, Union

from openff.toolkit import Molecule
from openff.units import unit
from openff.units.openmm import to_openmm as to_openmm_quantity
from openff.utilities.utilities import has_package

from openff.interchange import Interchange
from openff.interchange.common._nonbonded import ElectrostaticsCollection, vdWCollection
from openff.interchange.constants import _PME
from openff.interchange.exceptions import (
    CannotSetSwitchingFunctionError,
    InternalInconsistencyError,
    UnsupportedCutoffMethodError,
    UnsupportedExportError,
)
from openff.interchange.interop.common import _build_particle_map
from openff.interchange.models import (
    SingleAtomChargeTopologyKey,
    TopologyKey,
    VirtualSiteKey,
)

if has_package("openmm"):
    import openmm
    import openmm.unit

# TODO: Currently, these are not used since the openmm.CustomNonbondedForce does not handle 1-4 interactions and
#       instead they are handleded by an openmm.CustomBondForce in which the scaled parameters are manually computed.
_MIXING_RULE_EXPRESSIONS: dict[str, str] = {
    "lorentz-berthelot": "sigma=(sigma1+sigma2)/2; epsilon=sqrt(epsilon1*epsilon2); ",
    "geometric": "sigma=sqrt(sigma1*sigma2); epsilon=sqrt(epsilon1*epsilon2); ",
}


class _NonbondedData(NamedTuple):
    vdw_collection: vdWCollection
    vdw_cutoff: unit.Quantity
    vdw_method: Optional[str]
    vdw_expression: Optional[str]
    mixing_rule: Optional[str]
    electrostatics_collection: ElectrostaticsCollection
    electrostatics_method: Optional[str]
    periodic: bool


def _process_nonbonded_forces(
    interchange: "Interchange",
    system: openmm.System,
    combine_nonbonded_forces: bool = False,
    ewald_tolerance: float = 1e-4,
) -> dict[Union[int, VirtualSiteKey], int]:
    """
    Process the non-bonded collections in an Interchange into corresponding openmm objects.

    This typically involves processing the vdW and Electrostatics sections of an Interchange object
    into a corresponding openmm.NonbondedForce (if `combine_nonbonded_forces=True`) or a
    collection of other forces (NonbondedForce, CustomNonbondedForce, CustomBondForce) if
    `combine_nonbondoed_forces=False`.

    """
    from openff.interchange.common._nonbonded import _NonbondedCollection

    for collection in interchange.collections.values():
        if isinstance(collection, _NonbondedCollection):
            break
    else:
        # If there are no non-bonded collections, assume here that there can be no virtual sites,
        # so just return an i-i mapping between OpenFF and OpenMM indices
        return {i: i for i in range(interchange.topology.n_atoms)}

    has_virtual_sites = "VirtualSites" in interchange.collections

    if has_virtual_sites:
        from openff.interchange.interop._virtual_sites import (
            _virtual_site_parent_molecule_mapping,
        )
        from openff.interchange.interop.common import (
            _check_virtual_site_exclusion_policy,
        )

        virtual_sites = interchange["VirtualSites"]

        _check_virtual_site_exclusion_policy(virtual_sites)

        virtual_site_molecule_map: dict[
            VirtualSiteKey,
            int,
        ] = _virtual_site_parent_molecule_mapping(interchange)

        molecule_virtual_site_map: dict[int, list[VirtualSiteKey]] = defaultdict(list)

        for virtual_site_key, molecule_index in virtual_site_molecule_map.items():
            molecule_virtual_site_map[molecule_index].append(virtual_site_key)

    else:
        molecule_virtual_site_map = defaultdict(list)

    # Mapping between OpenFF "particles" and OpenMM particles (via index). OpenFF objects
    # (keys) are either atom indices (if atoms) or `VirtualSiteKey`s if virtual sites
    # openff_openmm_particle_map: Dict[Union[int, VirtualSiteKey], int] = dict()
    openff_openmm_particle_map = _add_particles_to_system(
        interchange,
        system,
        molecule_virtual_site_map,
    )

    # TODO: Process ElectrostaticsHandler.exception_potential
    has_vdw = False

    for name, collection in interchange.collections.items():
        if name == "vdW":
            has_vdw = True
            break
        if collection.is_plugin:
            # TODO: Here is where to detect an electrostatics plugin, if one ever exists
            if collection.acts_as == "vdW":
                has_vdw = True
                break

    if not has_vdw:
        if has_virtual_sites:
            raise UnsupportedExportError(
                "Virtual sites with no vdW handler not currently supported. If this use case is "
                "important to you, please raise an issue describing the functionality you wish to "
                "see.",
            )

        try:
            interchange["Electrostatics"]
        except LookupError:
            raise InternalInconsistencyError(
                "In a confused state, could not find any vdW interactions but also failed to find "
                "any electrostatics collection. This is a supported use case but should have been caught "
                "earlier in this function. Please file an issue with a minimal reproducing example.",
            )

    _data = _prepare_input_data(interchange)

    if combine_nonbonded_forces:
        _func = _create_single_nonbonded_force
    else:
        _func = _create_multiple_nonbonded_forces

    _func(
        _data,
        interchange,
        system,
        ewald_tolerance,
        molecule_virtual_site_map,
        openff_openmm_particle_map,
    )

    return openff_openmm_particle_map


def _add_particles_to_system(
    interchange: "Interchange",
    system: openmm.System,
    molecule_virtual_site_map,
) -> dict[Union[int, VirtualSiteKey], int]:
    particle_map = _build_particle_map(
        interchange,
        molecule_virtual_site_map,
        collate=False,
    )

    for molecule in interchange.topology.molecules:
        for atom in molecule.atoms:
            atom_index = interchange.topology.atom_index(atom)

            # Skip unit check for speed, trust the toolkit reports mass in Dalton
            system_index = system.addParticle(mass=atom.mass.m)

            assert system_index == particle_map[atom_index], (
                system_index,
                atom_index,
                particle_map[atom_index],
            )

    for molecule in interchange.topology.molecules:
        for virtual_site_key in molecule_virtual_site_map[
            interchange.topology.molecule_index(molecule)
        ]:
            from openff.interchange.interop.openmm._virtual_sites import (
                _create_openmm_virtual_site,
            )
            from openff.interchange.smirnoff._virtual_sites import (
                _create_virtual_site_object,
            )

            system_index = system.addParticle(mass=0.0)

            assert system_index == particle_map[virtual_site_key]

            virtual_site_potential = interchange["VirtualSites"].potentials[
                interchange["VirtualSites"].key_map[virtual_site_key]
            ]

            virtual_site_object = _create_virtual_site_object(
                virtual_site_key,
                virtual_site_potential,
            )

            openmm_particle: openmm.VirtualSite = _create_openmm_virtual_site(
                interchange,
                virtual_site_object,
                particle_map,
            )

            system.setVirtualSite(system_index, openmm_particle)

    return particle_map


def _prepare_input_data(interchange: "Interchange") -> _NonbondedData:
    try:
        vdw: "vdWCollection" = interchange["vdW"]
    except LookupError:
        for collection in interchange.collections.values():
            if collection.is_plugin:
                if collection.acts_as == "vdW":
                    # We can't be completely sure all plugins subclass out of vdWCollection here
                    vdw = collection  # type: ignore[assignment]
                    break
        else:
            vdw = None  # type: ignore[assignment]

    if vdw:
        vdw_cutoff: Optional[unit.Quanaity] = vdw.cutoff

        if interchange.box is None:
            vdw_method: Optional[str] = vdw.nonperiodic_method.lower()
        else:
            vdw_method: Optional[str] = vdw.periodic_method.lower()

        mixing_rule: Optional[str] = getattr(vdw, "mixing_rule", None)
        vdw_expression: Optional[str] = vdw.expression.replace("**", "^")
    else:
        vdw_cutoff = None
        vdw_method = None
        mixing_rule = None
        vdw_expression = None

    try:
        electrostatics: "ElectrostaticsCollection" = interchange["Electrostatics"]
    except LookupError:
        electrostatics = None  # type: ignore[assignment]

    if electrostatics is None:
        electrostatics_method: Optional[str] = None
    else:
        if interchange.box is None:
            electrostatics_method = getattr(
                electrostatics,
                "nonperiodic_potential",
                "Coulomb",
            )
        else:
            electrostatics_method = getattr(electrostatics, "periodic_potential", _PME)

    return _NonbondedData(
        vdw_collection=vdw,
        vdw_cutoff=vdw_cutoff,
        vdw_method=vdw_method,
        vdw_expression=vdw_expression,
        mixing_rule=mixing_rule,
        electrostatics_collection=electrostatics,
        electrostatics_method=electrostatics_method,
        periodic=interchange.box is None,
    )


def _create_single_nonbonded_force(
    data: _NonbondedData,
    interchange: "Interchange",
    system: openmm.System,
    ewald_tolerance: float,
    molecule_virtual_site_map: dict["Molecule", list[VirtualSiteKey]],
    openff_openmm_particle_map: dict[Union[int, VirtualSiteKey], int],
):
    """Create a single openmm.NonbondedForce from vdW/electrostatics/virtual site collections."""
    if data.mixing_rule not in ("lorentz-berthelot", None):
        raise UnsupportedExportError(
            "OpenMM's default NonbondedForce only supports Lorentz-Berthelot mixing rules. "
            f"Found {data.mixing_rule}. "
            "Try setting `combine_nonbonded_forces=False`.",
        )

    if molecule_virtual_site_map in (None, dict()):
        has_virtual_sites = False
    elif all([len(v) == 0 for v in molecule_virtual_site_map.values()]):
        has_virtual_sites = False
    else:
        has_virtual_sites = True

    non_bonded_force = openmm.NonbondedForce()
    non_bonded_force.setName("Nonbonded force")
    system.addForce(non_bonded_force)

    if interchange.box is None:
        if (data.vdw_method in ("no-cutoff", None)) and (
            data.electrostatics_method in ("Coulomb", None)
        ):
            non_bonded_force.setNonbondedMethod(openmm.NonbondedForce.NoCutoff)
            non_bonded_force.setUseDispersionCorrection(True)
            if data.vdw_cutoff:
                non_bonded_force.setCutoffDistance(
                    to_openmm_quantity(data.vdw_cutoff),
                )
        else:
            raise UnsupportedCutoffMethodError(
                f"Combination of non-bonded cutoff methods {data.vdw_method} (vdW) and "
                f"{data.electrostatics_method} (Electrostatics) not currently supported or "
                f"invalid with `combine_nonbonded_forces=True` and `.box={interchange.box}`.",
            )

    else:
        if data.vdw_method in ("cutoff", None) and data.electrostatics_method in (
            _PME,
            None,
        ):
            non_bonded_force.setNonbondedMethod(openmm.NonbondedForce.PME)
            non_bonded_force.setEwaldErrorTolerance(ewald_tolerance)
            non_bonded_force.setUseDispersionCorrection(True)
            if not data.vdw_cutoff:
                # With no vdW handler and/or ambiguous cutoff, cannot set it,
                # thereforce silently fall back to OpenMM's default. It's not
                # clear if this value matters with only (PME) charges and no
                # vdW interactions in the system.
                pass
            else:
                non_bonded_force.setCutoffDistance(
                    to_openmm_quantity(data.vdw_cutoff),
                )
        elif data.vdw_method == "pme" and data.electrostatics_method == _PME:
            non_bonded_force.setNonbondedMethod(openmm.NonbondedForce.LJPME)
            non_bonded_force.setEwaldErrorTolerance(ewald_tolerance)

        elif data["vdw_method"] == data["electrostatics_method"] == "cutoff":
            if data["vdw_cutoff"] != data["electrostatics_collection"].cutoff:
                raise UnsupportedExportError(
                    "If using cutoff vdW and electrostatics, cutoffs must match.",
                )

            non_bonded_force.setNonbondedMethod(openmm.NonbondedForce.CutoffPeriodic)
            non_bonded_force.setCutoffDistance(
                to_openmm_quantity(data["vdw_cutoff"]),
            )

        else:
            raise UnsupportedCutoffMethodError(
                f"Combination of non-bonded cutoff methods {data.vdw_method} (vdW) and "
                "{data.electrostatics_method} (Electrostatics) not currently supported or invalid with "
                f"`combine_nonbonded_forces=True` and `.box={interchange.box}`.",
            )

    if data.electrostatics_collection is not None:
        partial_charges = data.electrostatics_collection.charges

    # mapping between (openmm) index of each atom and the (openmm) index of each virtual particle
    #   of that parent atom (if any)
    # if no virtual sites at all, this remains an empty dict
    parent_virtual_particle_mapping: DefaultDict[int, list[int]] = defaultdict(list)

    vdw = data.vdw_collection

    for molecule in interchange.topology.molecules:
        for atom in molecule.atoms:
            non_bonded_force.addParticle(0.0, 1.0, 0.0)

            atom_index = interchange.topology.atom_index(atom)

            top_key = TopologyKey(atom_indices=(atom_index,))

            if data.electrostatics_collection is not None:
                try:
                    partial_charge = partial_charges[top_key].m_as(unit.e)
                except KeyError:
<<<<<<< HEAD
=======
                    # TODO: Work around this by updating the handler or .charges
                    #       to support looking up directly based on atom index,
                    #       not creating a new TopologyKey each time
>>>>>>> 312c40db
                    other_top_key = SingleAtomChargeTopologyKey(
                        this_atom_index=atom_index,
                    )
                    partial_charge = partial_charges[other_top_key].m_as(unit.e)
            else:
                partial_charge = 0.0

            if vdw is not None:
                pot_key = vdw.key_map[top_key]

                sigma = vdw.potentials[pot_key].parameters["sigma"]
                epsilon = vdw.potentials[pot_key].parameters["epsilon"]

                sigma = sigma.m_as(unit.nanometer)
                epsilon = epsilon.m_as(unit.kilojoule / unit.mol)
            else:
                sigma = openmm.unit.Quantity(0.0, openmm.unit.nanometer)
                epsilon = openmm.unit.Quantity(0.0, openmm.unit.kilojoules_per_mole)

            openmm_atom_index = openff_openmm_particle_map[atom_index]

            non_bonded_force.setParticleParameters(
                openmm_atom_index,
                partial_charge,
                sigma,
                epsilon,
            )

    for molecule in interchange.topology.molecules:
        if has_virtual_sites:
            molecule_index = interchange.topology.molecule_index(molecule)
        else:
            continue

        for virtual_site_key in molecule_virtual_site_map[molecule_index]:
            # TODO: Move this function to openff/interchange/interop/_particles.py ?
            from openff.interchange.smirnoff._virtual_sites import (
                _create_virtual_site_object,
            )

            _potential_key = interchange["VirtualSites"].key_map[virtual_site_key]
            virtual_site_potential = interchange["VirtualSites"].potentials[
                _potential_key
            ]
            virtual_site_object = _create_virtual_site_object(
                virtual_site_key,
                virtual_site_potential,
            )

            vdw = interchange["vdW"]
            coul = interchange["Electrostatics"]

            vdw_key = vdw.key_map.get(virtual_site_key)
            coul_key = coul.key_map.get(virtual_site_key)
            if vdw_key is None or coul_key is None:
                raise InternalInconsistencyError(
                    f"Virtual site {virtual_site_key} is not associated with any "
                    "vdW and/or electrostatics interactions",
                )

            charge_increments = coul.potentials[coul_key].parameters[
                "charge_increments"
            ]
            charge = to_openmm_quantity(-sum(charge_increments))

            vdw_parameters = vdw.potentials[vdw_key].parameters
            sigma = to_openmm_quantity(vdw_parameters["sigma"])
            epsilon = to_openmm_quantity(vdw_parameters["epsilon"])

            system_index: int = openff_openmm_particle_map[virtual_site_key]
            force_index = non_bonded_force.addParticle(charge, sigma, epsilon)

            if system_index != force_index:
                raise InternalInconsistencyError(
                    f"Mismatch in system ({system_index=}) and force ({force_index=}) indexing",
                )

            parent_atom_index = openff_openmm_particle_map[
                virtual_site_object.orientations[0]
            ]

            parent_virtual_particle_mapping[parent_atom_index].append(force_index)

    _create_exceptions(
        data,
        non_bonded_force,
        interchange,
        openff_openmm_particle_map,
        parent_virtual_particle_mapping,
    )

    _apply_switching_function(data.vdw_collection, non_bonded_force)


def _create_exceptions(
    data: _NonbondedData,
    non_bonded_force: openmm.NonbondedForce,
    interchange: "Interchange",
    openff_openmm_particle_map: dict,
    parent_virtual_particle_mapping: DefaultDict[int, list[int]],
):
    # The topology indices reported by toolkit methods must be converted to openmm indices
    bonds = [
        sorted(
            openff_openmm_particle_map[interchange.topology.atom_index(a)]
            for a in bond.atoms
        )
        for bond in interchange.topology.bonds
    ]

    coul_14 = getattr(data.electrostatics_collection, "scale_14", 1.0)
    vdw_14 = getattr(data.vdw_collection, "scale_14", 1.0)

    # First, create all atom-atom exceptions according to the conventional pattern
    non_bonded_force.createExceptionsFromBonds(
        bonds=bonds,
        coulomb14Scale=coul_14,
        lj14Scale=vdw_14,
    )

    # Faster to loop through exceptions and look up parents than opposite
    if parent_virtual_particle_mapping not in (None, dict()):

        for exception_index in range(non_bonded_force.getNumExceptions()):
            # These particles should only be atoms in this loop
            (
                p1,
                p2,
                _,
                _,
                _,
            ) = non_bonded_force.getExceptionParameters(exception_index)

            # Adding parent-(child of neighbor) exceptions from either p1 or p2
            for virtual_particle_of_p1 in parent_virtual_particle_mapping[p1]:
                if virtual_particle_of_p1 != p2:
                    _add_exception_from_existing_exception(
                        force=non_bonded_force,
                        existing_exception_index=exception_index,
                        new_p1=virtual_particle_of_p1,
                        new_p2=p2,
                    )

            # If this iterable is not empty, add an exception between p2's virtual
            # particle and the "other" atom in p2's exception
            for virtual_particle_of_p2 in parent_virtual_particle_mapping[p2]:
                if virtual_particle_of_p2 != p1:
                    _add_exception_from_existing_exception(
                        force=non_bonded_force,
                        existing_exception_index=exception_index,
                        new_p1=virtual_particle_of_p2,
                        new_p2=p1,
                    )

            # Adding (child of this parent)-(child of neighbor) exceptions
            for v1, v2 in itertools.product(
                parent_virtual_particle_mapping[p1],
                parent_virtual_particle_mapping[p2],
            ):
                _add_exception_from_existing_exception(
                    force=non_bonded_force,
                    existing_exception_index=exception_index,
                    new_p1=v1,
                    new_p2=v2,
                )

        for (
            parent,
            virtual_particles_of_this_parent,
        ) in parent_virtual_particle_mapping.items():
            for virtual_particle in virtual_particles_of_this_parent:
                # Add exceptions between each virtual particle and parent atom
                _add_zeroed_exception(non_bonded_force, parent, virtual_particle)

            # Add exceptions (all zeros) between each virtual site - virtual site pair
            # of a common parent such as the two dummy atoms on TIP5P
            for v1, v2 in itertools.product(
                virtual_particles_of_this_parent,
                virtual_particles_of_this_parent,
            ):
                # No need to add symmetric/duplicate exceptions, nor self-self exceptions
                if v1 < v2:
                    _add_zeroed_exception(non_bonded_force, v1, v2)


def _create_multiple_nonbonded_forces(
    data: _NonbondedData,
    interchange: "Interchange",
    system: openmm.System,
    ewald_tolerance: float,
    molecule_virtual_site_map: dict,
    openff_openmm_particle_map: dict[Union[int, VirtualSiteKey], int],
):
    from openff.interchange.components.toolkit import _get_14_pairs

    if molecule_virtual_site_map in (None, dict()):
        has_virtual_sites = False
    elif all([len(v) == 0 for v in molecule_virtual_site_map.values()]):
        has_virtual_sites = False
    else:
        has_virtual_sites = True

    vdw_force = _create_vdw_force(
        data,
        interchange,
        molecule_virtual_site_map,
        has_virtual_sites,
    )

    electrostatics_force: openmm.NonbondedForce = _create_electrostatics_force(
        data,
        interchange,
        ewald_tolerance,
        molecule_virtual_site_map,
        has_virtual_sites,
        openff_openmm_particle_map,
    )

    _set_particle_parameters(
        data,
        vdw_force,
        electrostatics_force,
        interchange,
        has_virtual_sites,
        molecule_virtual_site_map,
        openff_openmm_particle_map,
    )

    # Attempting to match the value used internally by OpenMM; The source of this value is likely
    # https://github.com/openmm/openmm/issues/1149#issuecomment-250299854
    # 1 / * (4pi * eps0) * elementary_charge ** 2 / nanometer ** 2
    coul_const = 138.935456  # kJ/nm

    if vdw_force is not None:
        vdw = data.vdw_collection

        if vdw.is_plugin:
            # TODO: Custom mixing rules in plugins is untested
            vdw_14_force = openmm.CustomBondForce(
                _get_scaled_potential_function(data.vdw_expression),
            )
            vdw_14_force.setName("vdW 1-4 force")

            # feed in r_min1, epsilon1, ..., r_min2, epsilon2, ... each as individual parameters
            for index in [1, 2]:
                for parameter in vdw.potential_parameters():
                    vdw_14_force.addPerBondParameter(f"{parameter}{str(index)}")

            vdw_14_force.addGlobalParameter("scale14", vdw.scale_14)

            for global_parameter in vdw.global_parameters():
                vdw_14_force.addGlobalParameter(
                    global_parameter,
                    getattr(vdw, global_parameter).m,
                )

            for term, value in data.vdw_collection.pre_computed_terms().items():
                vdw_14_force.addGlobalParameter(term, value)

        else:
            vdw_expression: str = data.vdw_expression

            vdw_14_force = openmm.CustomBondForce(vdw_expression)
            vdw_14_force.setName("vdW 1-4 force")

            for parameter in vdw.potential_parameters():
                vdw_14_force.addPerBondParameter(f"{parameter}")

        vdw_14_force.setUsesPeriodicBoundaryConditions(interchange.box is not None)

    else:
        vdw_14_force = None

    coul_14_force = openmm.CustomBondForce(f"{coul_const}*qq/r")
    coul_14_force.setName("Electrostatics 1-4 force")
    coul_14_force.addPerBondParameter("qq")
    coul_14_force.setUsesPeriodicBoundaryConditions(interchange.box is not None)

    coul_14, vdw_14 = _get_14_scaling_factors(data)

    openmm_pairs = list()

    for atom1, atom2 in _get_14_pairs(interchange.topology):
        openff_indices = (
            interchange.topology.atom_index(atom1),
            interchange.topology.atom_index(atom2),
        )

        openmm_indices = (
            openff_openmm_particle_map[openff_indices[0]],
            openff_openmm_particle_map[openff_indices[1]],
        )

        openmm_pairs.append(openmm_indices)

    if electrostatics_force is not None:
        for i in range(electrostatics_force.getNumExceptions()):
            (p1, p2, _, _, _) = electrostatics_force.getExceptionParameters(i)

            if (p1, p2) in openmm_pairs or (p2, p1) in openmm_pairs:
                if vdw_force is not None:
                    if data.vdw_collection.is_plugin:
                        # Since we fed in in r_min1, epsilon1, ..., r_min2, epsilon2, ...
                        # each as individual parameters, we need to prepare a list of
                        # length 2 * len(potential_parameters) to this constructor
                        parameters1 = vdw_force.getParticleParameters(p1)
                        parameters2 = vdw_force.getParticleParameters(p2)
                        vdw_14_force.addBond(p1, p2, [*parameters1, *parameters2])

                    else:
                        # Look up the vdW parameters for each particle
                        sig1, eps1 = vdw_force.getParticleParameters(p1)
                        sig2, eps2 = vdw_force.getParticleParameters(p2)

                        # manually compute ...
                        if data.mixing_rule == "lorentz-berthelot":
                            sig_14 = (sig1 + sig2) * 0.5
                            eps_14 = (eps1 * eps2) ** 0.5 * vdw_14
                        elif data.mixing_rule == "geometric":
                            sig_14 = (sig1 * sig2) ** 0.5
                            eps_14 = (eps1 * eps2) ** 0.5 * vdw_14
                        else:
                            raise UnsupportedExportError(
                                f"Unsupported mixing rule: {data['mixing_rule']}",
                            )

                        # ... and set the 1-4 interactions
                        vdw_14_force.addBond(p1, p2, [sig_14, eps_14])

                # Look up the partial charges for each particle
                q1 = electrostatics_force.getParticleParameters(p1)[0]
                q2 = electrostatics_force.getParticleParameters(p2)[0]

                # manually compute ...
                qq = q1 * q2 * coul_14

                # ... and set the 1-4 interactions
                coul_14_force.addBond(p1, p2, [qq])

            if vdw_force is not None:
                vdw_force.addExclusion(p1, p2)

            if electrostatics_force is not None:
                electrostatics_force.setExceptionParameters(i, p1, p2, 0.0, 0.0, 0.0)

    for force in [vdw_force, electrostatics_force, vdw_14_force, coul_14_force]:
        if force is not None:
            system.addForce(force)

    if vdw_force is not None and electrostatics_force is not None:
        if (vdw_force.getNonbondedMethod() > 0) ^ (
            electrostatics_force.getNonbondedMethod() > 0
        ):
            raise UnsupportedCutoffMethodError(
                "When using `openmm.CustomNonbondedForce`, vdW and electrostatics cutoff methods "
                "must agree on whether or not periodic boundary conditions should be used. "
                f"OpenMM will throw an error. Found vdw method {vdw_force.getNonbondedMethod()}, "
                f"and electrostatics method {electrostatics_force.getNonbondedMethod()}, ",
            )


def _create_vdw_force(
    data: _NonbondedData,
    interchange: "Interchange",
    molecule_virtual_site_map: dict[int, list[VirtualSiteKey]],
    has_virtual_sites: bool,
) -> Optional[openmm.CustomNonbondedForce]:
    vdw_collection: Optional["vdWCollection"] = data.vdw_collection

    if vdw_collection is None:
        return None

    vdw_expression: str = data.vdw_expression  # type: ignore[assignment]
    mixing_rule_expression: str = _MIXING_RULE_EXPRESSIONS.get(
        data.mixing_rule,
        "",
    )

    vdw_force = openmm.CustomNonbondedForce(
        (
            f"{vdw_expression}"
            if mixing_rule_expression in (None, "")
            else f"{vdw_expression}; {mixing_rule_expression}"
        ),
    )
    vdw_force.setName("vdW force")

    for potential_parameter in vdw_collection.potential_parameters():
        vdw_force.addPerParticleParameter(potential_parameter)

    if vdw_collection.is_plugin:
        # TODO: Move this block outside of the plugin conditional
        for global_parameter in vdw_collection.global_parameters():
            vdw_force.addGlobalParameter(
                global_parameter,
                getattr(vdw_collection, global_parameter).m,
            )

        for term, value in vdw_collection.pre_computed_terms().items():
            vdw_force.addGlobalParameter(term, value)

    for molecule in interchange.topology.molecules:
        for _ in molecule.atoms:
            vdw_force.addParticle(vdw_collection.default_parameter_values())

    for molecule in interchange.topology.molecules:
        if has_virtual_sites:
            molecule_index = interchange.topology.molecule_index(molecule)
            for _ in molecule_virtual_site_map[molecule_index]:
                vdw_force.addParticle(vdw_collection.default_parameter_values())

    if data.vdw_method == "cutoff":
        if interchange.box is None:
            vdw_force.setNonbondedMethod(openmm.NonbondedForce.CutoffNonPeriodic)
        else:
            vdw_force.setNonbondedMethod(openmm.NonbondedForce.CutoffPeriodic)
        vdw_force.setUseLongRangeCorrection(True)
        vdw_force.setCutoffDistance(to_openmm_quantity(data.vdw_cutoff))

        _apply_switching_function(vdw_collection, vdw_force)

    elif data.vdw_method == "no-cutoff":
        if interchange.box is None:
            vdw_force.setNonbondedMethod(openmm.NonbondedForce.NoCutoff)
        else:
            raise UnsupportedCutoffMethodError(
                "vdW method 'no-cutoff' is not valid for periodic systems.",
            )

    elif data.vdw_method == "pme":
        if interchange.box is None:
            raise UnsupportedCutoffMethodError(
                "vdW method pme/ljpme is not valid for non-periodic systems.",
            )
        else:
            raise UnsupportedCutoffMethodError(
                "LJ-PME with split non-bonded forces is not supported due to openmm.CustomNonbondedForce "
                "not supporting PME. If also using PME electrostatics, try `combine_nonbonded_forces=True`,  "
                "which should produce a single force with NonbondedForce.LJPME, which uses PME for both "
                "electrostatics and LJ forces terms. If your use case would benefit from split non-bonded "
                "forces with LJPME, please open a feature request.",
            )

    else:
        raise UnsupportedCutoffMethodError(
            f"Unsupported vdW method: {data.vdw_method}",
        )

    return vdw_force


def _create_electrostatics_force(
    data: _NonbondedData,
    interchange: "Interchange",
    ewald_tolerance: float,
    molecule_virtual_site_map: dict[int, list[VirtualSiteKey]],
    has_virtual_sites: bool,
    openff_openmm_particle_map,
) -> Optional[openmm.NonbondedForce]:
    if data.electrostatics_collection is None:
        return None

    electrostatics_force = openmm.NonbondedForce()
    electrostatics_force.setName("Electrostatics force")

    # mapping between (openmm) index of each atom and the (openmm) index of each virtual particle
    #   of that parent atom (if any)
    # if no virtual sites at all, this remains an empty dict
    parent_virtual_particle_mapping: DefaultDict[int, list[int]] = defaultdict(list)

    for molecule in interchange.topology.molecules:
        for _ in molecule.atoms:
            electrostatics_force.addParticle(0.0, 1.0, 0.0)

    for molecule in interchange.topology.molecules:
        if has_virtual_sites:
            molecule_index = interchange.topology.molecule_index(molecule)
            for virtual_site_key in molecule_virtual_site_map[molecule_index]:
                force_index = electrostatics_force.addParticle(0.0, 1.0, 0.0)

                # this is an "OpenFF" index
                parent_atom_index = virtual_site_key.orientation_atom_indices[0]

                # this dict contains only "OpenMM" indices, so look through map
                parent_virtual_particle_mapping[
                    openff_openmm_particle_map[parent_atom_index]
                ].append(force_index)

    if data.electrostatics_method == "reaction-field":
        raise UnsupportedCutoffMethodError(
            "Reaction field electrostatics not supported. If this use case is important to you, "
            "please raise an issue describing the scope of functionality you would like to use.",
        )

    elif data.electrostatics_method == _PME:
        electrostatics_force.setNonbondedMethod(openmm.NonbondedForce.PME)
        electrostatics_force.setEwaldErrorTolerance(ewald_tolerance)
        electrostatics_force.setUseDispersionCorrection(True)
        if data.vdw_cutoff is not None:
            # All nonbonded forces must use the same cutoff, even though PME doesn't have a cutoff
            electrostatics_force.setCutoffDistance(
                to_openmm_quantity(data.vdw_cutoff),
            )
    elif data.electrostatics_method == "Coulomb":
        if interchange.box is None:
            electrostatics_force.setNonbondedMethod(openmm.NonbondedForce.NoCutoff)
        else:
            raise UnsupportedCutoffMethodError(
                f"Electrostatics method {data.electrostatics_method} ambiguous with a periodic system.",
            )

    elif data.electrostatics_method == "cutoff":
        raise UnsupportedCutoffMethodError(
            "OpenMM does not support electrostatics with a hard cutoff.",
        )
    else:
        raise UnsupportedCutoffMethodError(
            f"Electrostatics method {data.electrostatics_method} not supported",
        )

    _create_exceptions(
        data,
        electrostatics_force,
        interchange,
        openff_openmm_particle_map,
        parent_virtual_particle_mapping,
    )
    return electrostatics_force


def _set_particle_parameters(
    data: _NonbondedData,
    vdw_force: openmm.CustomNonbondedForce,
    electrostatics_force: openmm.NonbondedForce,
    interchange: "Interchange",
    has_virtual_sites: bool,
    molecule_virtual_site_map: dict[int, list[VirtualSiteKey]],
    openff_openmm_particle_map: dict[Union[int, VirtualSiteKey], int],
):
    if electrostatics_force is not None:
        electrostatics: ElectrostaticsCollection = data.electrostatics_collection

        partial_charges = electrostatics.charges

    else:
        partial_charges = None

    vdw: "vdWCollection" = data.vdw_collection

    for molecule in interchange.topology.molecules:
        for atom in molecule.atoms:
            atom_index = interchange.topology.atom_index(atom)
            particle_index = openff_openmm_particle_map[atom_index]
            # TODO: Actually process virtual site vdW parameters here

            top_key = TopologyKey(atom_indices=(atom_index,))

            if partial_charges is not None:
                partial_charge = partial_charges[top_key].m_as(unit.e)
            else:
                partial_charge = 0.0

            if vdw is not None:
                pot_key = vdw.key_map[top_key]

                if vdw.is_plugin:
                    parameters = vdw.potentials[pot_key].parameters

                    if hasattr(vdw, "modify_parameters"):
                        # This method stripsopenmm.units ..
                        parameters = vdw.modify_parameters(parameters)
                    else:
                        # so manually strip them if the method is not present
                        parameters = {key: val.m for key, val in parameters.items()}

                else:
                    sigma = vdw.potentials[pot_key].parameters["sigma"]
                    epsilon = vdw.potentials[pot_key].parameters["epsilon"]

                    sigma = sigma.m_as(unit.nanometer)
                    epsilon = epsilon.m_as(unit.kilojoule / unit.mol)
            else:
                sigma = openmm.unit.Quantity(0.0, openmm.unit.nanometer)
                epsilon = openmm.unit.Quantity(0.0, openmm.unit.kilojoules_per_mole)

            if vdw_force is not None:
                if vdw.is_plugin:
                    vdw_force.setParticleParameters(
                        particle_index,
                        [*parameters.values()],
                    )
                else:
                    vdw_force.setParticleParameters(particle_index, [sigma, epsilon])

            if electrostatics_force is not None:
                electrostatics_force.setParticleParameters(
                    particle_index,
                    partial_charge,
                    0.0,
                    0.0,
                )

        for virtual_site_key in molecule_virtual_site_map[
            interchange.topology.molecule_index(molecule)
        ]:
            # TODO: Also set the vdW parameters, including figuring out how to wire up
            #       custom non-bonded functional forms
            particle_index = openff_openmm_particle_map[virtual_site_key]

            partial_charge = partial_charges[virtual_site_key].m_as(unit.e)

            if electrostatics_force is not None:
                electrostatics_force.setParticleParameters(
                    particle_index,
                    partial_charges[virtual_site_key].m_as(unit.e),
                    0.0,
                    0.0,
                )


def _get_14_scaling_factors(data: _NonbondedData) -> tuple[float, float]:
    if data.electrostatics_collection is None:
        coul_14 = 1.0
    else:
        coul_14 = data.electrostatics_collection.scale_14

    if data.vdw_collection is None:
        vdw_14 = 1.0
    else:
        vdw_14 = data.vdw_collection.scale_14

    return coul_14, vdw_14


def _apply_switching_function(
    vdw_collection: "vdWCollection",
    force: openmm.NonbondedForce,
):
    if not hasattr(force, "setUseSwitchingFunction"):
        raise CannotSetSwitchingFunctionError(
            "Attempting to set switching function on an OpenMM force that does nont support it."
            f"Passed force of type {type(force)}.",
        )
    if getattr(vdw_collection, "switch_width", None) is None:
        force.setUseSwitchingFunction(False)
    elif vdw_collection.switch_width.m == 0.0:
        force.setUseSwitchingFunction(False)
    else:
        switching_distance = to_openmm_quantity(
            vdw_collection.cutoff - vdw_collection.switch_width,
        )

        if switching_distance._value < 0:
            raise UnsupportedCutoffMethodError(
                "Found a `switch_width` greater than the cutoff distance. It's not clear "
                "what this means and it's probably invalid. Found "
                f"switch_width{vdw_collection.switch_width} and cutoff {vdw_collection.cutoff}",
            )

        force.setUseSwitchingFunction(True)
        force.setSwitchingDistance(switching_distance)


def _get_scaled_potential_function(potential: str) -> str:
    # https://github.com/openforcefield/smirnoff-plugins/blob/979907fc93e8b6217d40e6f469809c230b86b012/smirnoff_plugins/handlers/nonbonded.py#L63-L83
    split_potential = potential.split(";")

    for i, expression in enumerate(split_potential):
        if "=" not in expression:
            # This is the actual expression, final energy so modify
            split_potential[i] = f"({expression})*scale14"
            break

    return ";".join(split_potential)


def _add_exception_from_existing_exception(
    force: openmm.NonbondedForce,
    existing_exception_index: int,
    new_p1: int,
    new_p2: int,
    charge_scaling: float = 0.8333333333,
    vdw_scaling: float = 0.5,
):
    """Map the interactions of an existing exception onto a new particle pair."""
    _, _, charge_product, _, epsilon = force.getExceptionParameters(
        existing_exception_index,
    )

    # Assume this means that the existing p1-p2 pair is a 1-2 or 1-3 interaction
    if charge_product._value == epsilon._value == 0.0:
        _add_zeroed_exception(force, new_p1, new_p2)

    else:
        # TODO: Using mixing rule here, do not simply assume Lorentz-Berthelot
        p1_parameters = force.getParticleParameters(new_p1)
        p2_parameters = force.getParticleParameters(new_p2)

        force.addException(
            particle1=new_p1,
            particle2=new_p2,
            chargeProd=p1_parameters[0] * p2_parameters[0] * charge_scaling,
            sigma=(p1_parameters[1] + p2_parameters[1]) * 0.5,
            epsilon=(p1_parameters[2] * p2_parameters[2]) ** 0.5 * vdw_scaling,
        )


def _add_zeroed_exception(
    force: openmm.NonbondedForce,
    particle1: int,
    particle2: int,
):
    force.addException(
        particle1=particle1,
        particle2=particle2,
        chargeProd=0.0,
        sigma=1.0,
        epsilon=0.0,
        replace=True,
    )<|MERGE_RESOLUTION|>--- conflicted
+++ resolved
@@ -383,12 +383,9 @@
                 try:
                     partial_charge = partial_charges[top_key].m_as(unit.e)
                 except KeyError:
-<<<<<<< HEAD
-=======
                     # TODO: Work around this by updating the handler or .charges
                     #       to support looking up directly based on atom index,
                     #       not creating a new TopologyKey each time
->>>>>>> 312c40db
                     other_top_key = SingleAtomChargeTopologyKey(
                         this_atom_index=atom_index,
                     )
