import copy
import functools
import logging
import warnings
from collections.abc import Iterable
from typing import Literal, Self

import numpy
from openff.toolkit import Molecule, Quantity, Topology
from openff.toolkit.typing.engines.smirnoff.parameters import (
    ChargeIncrementModelHandler,
    ElectrostaticsHandler,
    LibraryChargeHandler,
    NAGLChargesHandler,
    ParameterHandler,
    ToolkitAM1BCCHandler,
    vdWHandler,
)
from openff.toolkit.utils.exceptions import MissingPackageError
from pydantic import Field, PrivateAttr, computed_field
<<<<<<< HEAD
=======
from typing_extensions import TypeAliasType, TypeVar
>>>>>>> 972781b9

from openff.interchange._annotations import _ElementaryChargeQuantity
from openff.interchange.common._nonbonded import (
    ElectrostaticsCollection,
    _NonbondedCollection,
    vdWCollection,
)
from openff.interchange.components.potentials import Potential
from openff.interchange.exceptions import (
    InvalidParameterHandlerError,
    MissingPartialChargesError,
    NonIntegralMoleculeChargeError,
    SMIRNOFFVersionNotSupportedError,
)
from openff.interchange.models import (
    ChargeIncrementTopologyKey,
    ChargeModelTopologyKey,
    LibraryChargeTopologyKey,
    PotentialKey,
    SingleAtomChargeTopologyKey,
    TopologyKey,
    VirtualSiteKey,
)
from openff.interchange.smirnoff._base import SMIRNOFFCollection
from openff.interchange.warnings import ForceFieldModificationWarning

logger = logging.getLogger(__name__)

<<<<<<< HEAD
ElectrostaticsHandlerType = (
    ElectrostaticsHandler | ToolkitAM1BCCHandler | ChargeIncrementModelHandler | LibraryChargeHandler
)
=======
"""
    type ListOrSet[T] = list[T] | set[T]

    T = TypeVar("T")
    ListOrSet = TypeAliasType("ListOrSet", list[T] | set[T], type_params=(T,))

"""

# would be much simpler with Python 3.12+
# type ElectrostaticsHandlerType = ...
# https://docs.python.org/3/library/typing.html#type-aliases
EHT = TypeVar("EHT")
ElectrostaticsHandlerType = TypeAliasType(
    "ElectrostaticsHandlerType",
    ElectrostaticsHandler
    | ToolkitAM1BCCHandler
    | ChargeIncrementModelHandler
    | LibraryChargeHandler
    | NAGLChargesHandler,
    type_params=(EHT,),
)

>>>>>>> 972781b9

_ZERO_CHARGE = Quantity(0.0, "elementary_charge")


@functools.lru_cache(None)
def _add_charges(
    charge1: float,
    charge2: float,
) -> "Quantity":
    """Add two charges together."""
    return Quantity(charge1 + charge2, "elementary_charge")


def _upconvert_vdw_handler(vdw_handler: vdWHandler):
    """Given a vdW with version 0.3 or 0.4, up-convert to 0.4 or short-circuit if already 0.4."""
    from packaging.version import Version

    if vdw_handler.version >= Version("0.4"):
        return

    elif vdw_handler.version == Version("0.3"):
        warnings.warn(
            "Automatically up-converting vdWHandler from version 0.3 to 0.4. Consider manually upgrading "
            "this vdW (or <vdW> section in an OFFXML file) to 0.4 or newer. For more details, "
            "see https://openforcefield.github.io/standards/standards/smirnoff/#vdw.",
            ForceFieldModificationWarning,
        )

        if vdw_handler.method != "cutoff":
            raise NotImplementedError(
                "Up-converting vdWHandler with method != 'cutoff' not yet supported.",
            )

        vdw_handler.version = Version("0.4")
        vdw_handler.periodic_method = "cutoff"
        vdw_handler.nonbonded_method = "no-cutoff"

        delattr(vdw_handler, "method")


def _downconvert_vdw_handler(vdw_handler: vdWHandler):
    """Given a vdWHandler with version 0.4, down-convert to 0.3."""
    from packaging.version import Version

    if vdw_handler.version == Version("0.3"):
        return

    elif vdw_handler.version == Version("0.4"):
        warnings.warn(
            "Automatically down-converting vdWHandler from version 0.4 to 0.3. In the future, this "
            "down-conversion will not happen and version 0.3 will not be supported.",
            ForceFieldModificationWarning,
        )

        if (vdw_handler.periodic_method != "cutoff") or (vdw_handler.nonperiodic_method != "no-cutoff"):
            raise NotImplementedError("Down-converting vdWHandler failed.")

        vdw_handler.version = Version("0.3")
        vdw_handler.method = "cutoff"

        try:
            delattr(vdw_handler, "periodic_method")
            delattr(vdw_handler, "nonperiodic_method")
        except AttributeError:
            # If they cannot be deleted, just leave them hanging around. Not ideal!
            # https://github.com/openforcefield/openff-toolkit/issues/1680
            pass


def library_charge_from_molecule(
    molecule: "Molecule",
) -> LibraryChargeHandler.LibraryChargeType:
    """Given an OpenFF Molecule with charges, generate a corresponding LibraryChargeType."""
    if molecule.partial_charges is None:
        raise MissingPartialChargesError

    smirks = molecule.to_smiles(mapped=True)
    charges = molecule.partial_charges

    library_charge_type = LibraryChargeHandler.LibraryChargeType(
        smirks=smirks,
        charge=charges,
    )

    return library_charge_type


class _SMIRNOFFNonbondedCollection(SMIRNOFFCollection, _NonbondedCollection):
    """Base class for handlers storing non-bonded potentials produced by SMIRNOFF force fields."""


class SMIRNOFFvdWCollection(vdWCollection, SMIRNOFFCollection):
    """Handler storing vdW potentials as produced by a SMIRNOFF force field."""

    @classmethod
    def allowed_parameter_handlers(cls):
        """Return a list of allowed types of ParameterHandler classes."""
        return [vdWHandler]

    @classmethod
    def supported_parameters(cls) -> Iterable[str]:
        """Return a list of supported parameter attributes."""
        return ["smirks", "id", "sigma", "epsilon", "rmin_half"]

    @classmethod
    def default_parameter_values(cls) -> Iterable[float]:
        """Per-particle parameter values passed to Force.addParticle()."""
        return [1.0, 0.0]

    @classmethod
    def potential_parameters(cls) -> Iterable[str]:
        """Return a list of names of parameters included in each potential in this colletion."""
        return ["sigma", "epsilon"]

    def store_potentials(self, parameter_handler: vdWHandler) -> None:
        """
        Populate self.potentials with key-val pairs of [TopologyKey, PotentialKey].

        """
        self.periodic_method = parameter_handler.periodic_method.lower().replace(
            "ewald3d",
            "pme",
        )
        self.nonperiodic_method = parameter_handler.nonperiodic_method.lower()
        self.cutoff = parameter_handler.cutoff

        for potential_key in self.key_map.values():
            smirks = potential_key.id
            force_field_parameters = parameter_handler.parameters[smirks]

            potential = Potential(
                parameters={
                    parameter: getattr(force_field_parameters, parameter) for parameter in self.potential_parameters()
                },
            )

            self.potentials[potential_key] = potential

    @classmethod
    def create(
        cls,
        parameter_handler: vdWHandler,
        topology: Topology,
    ) -> Self:
        """
        Create a SMIRNOFFvdWCollection from toolkit data.

        """
        if isinstance(parameter_handler, list):
            parameter_handlers = parameter_handler
        else:
            parameter_handlers = [parameter_handler]

        for parameter_handler in parameter_handlers:
            if type(parameter_handler) not in cls.allowed_parameter_handlers():
                raise InvalidParameterHandlerError(
                    f"Found parameter handler type {type(parameter_handler)}, which is not "
                    f"supported by potential type {type(cls)}",
                )

        handler = cls(
            scale_12=parameter_handler.scale12,
            scale_13=parameter_handler.scale13,
            scale_14=parameter_handler.scale14,
            scale_15=parameter_handler.scale15,
            cutoff=parameter_handler.cutoff,
            mixing_rule=parameter_handler.combining_rules.lower(),
            periodic_method=parameter_handler.periodic_method.lower().replace(
                "ewald3d",
                "pme",
            ),
            nonperiodic_method=parameter_handler.nonperiodic_method.lower(),
            switch_width=parameter_handler.switch_width,
        )
        handler.store_matches(parameter_handler=parameter_handler, topology=topology)
        handler.store_potentials(parameter_handler=parameter_handler)

        return handler

    @classmethod
    def parameter_handler_precedence(cls) -> list[str]:
        """
        Return the order in which parameter handlers take precedence when computing charges.
        """
        return ["vdw", "VirtualSites"]


class SMIRNOFFElectrostaticsCollection(ElectrostaticsCollection, SMIRNOFFCollection):
    """
    A handler which stores any electrostatic parameters applied to a topology.

    This handler is responsible for grouping together

    * global settings for the electrostatic interactions such as the cutoff distance
      and the intramolecular scale factors.
    * partial charges which have been assigned by a ``ToolkitAM1BCC``,
      ``LibraryCharges``, ``NAGLCharges``, or a ``ChargeIncrementModel`` parameter
      handler.
    * charge corrections applied by a ``ChargeIncrementHandler``

    rather than having each in their own handler.
    """

    periodic_potential: Literal[
        "Ewald3D-ConductingBoundary",
        "cutoff",
        "no-cutoff",
        "reaction-field",
    ] = Field("Ewald3D-ConductingBoundary")
    nonperiodic_potential: Literal[
        "Coulomb",
        "cutoff",
        "no-cutoff",
        "reaction-field",
    ] = Field("Coulomb")
    exception_potential: Literal["Coulomb"] = Field("Coulomb")

    _charges: dict[
        TopologyKey | LibraryChargeTopologyKey | VirtualSiteKey,
        _ElementaryChargeQuantity,
    ] = PrivateAttr(dict())
    _charges_cached: bool = PrivateAttr(default=False)

    @classmethod
    def allowed_parameter_handlers(cls):
        """Return a list of allowed types of ParameterHandler classes."""
        return [
            LibraryChargeHandler,
            NAGLChargesHandler,
            ChargeIncrementModelHandler,
            ToolkitAM1BCCHandler,
            ElectrostaticsHandler,
        ]

    @classmethod
    def supported_parameters(cls):
        """Return a list of supported parameter attribute names."""

    @property
    def _charges_without_virtual_sites(
        self,
    ) -> dict[TopologyKey | LibraryChargeTopologyKey, _ElementaryChargeQuantity]:
        """Get the total partial charge on each atom, excluding virtual sites."""
        return self._get_charges(include_virtual_sites=False)

    @computed_field  # type: ignore[prop-decorator]
    @property
    def charges(
        self,
    ) -> dict[TopologyKey | LibraryChargeTopologyKey | VirtualSiteKey, _ElementaryChargeQuantity]:
        """
        Get the total partial charge on each atom, including virtual sites, as a rich dict.

        For a simpler array-like representation, see `get_charge_array`.
        """
        if len(self._charges) == 0 or self._charges_cached is False:
            # TODO: Clearing this dict **should not be necessary** but in some cases in appears
            #       that this class attribute persists in some cases, possibly only on a single
            #       thread. Ideas to try include
            #           * Drop @computed_field ?
            #           * Don't handle caching ourselves and let Pydantic do it (i.e. have this
            #               function simply retrun ._get_charges(...)
            #
            #       Hopefully this isn't a major issue - caches for large systems should still
            #       only be build once
            #
            #       Some more context: https://github.com/openforcefield/openff-interchange/issues/842#issuecomment-2394211357
            self._charges.clear()

            self._charges.update(self._get_charges(include_virtual_sites=True))
            self._charges_cached = True

        return self._charges

    def get_charge_array(self, include_virtual_sites: bool = False) -> Quantity:
        """
        Return a one-dimensional array-like of atomic charges, ordered topologically.

        If virtual sites are present in the system, `NotImplementedError` is raised.
        """
        if include_virtual_sites:
            raise NotImplementedError("Not yet implemented with virtual sites")

        if VirtualSiteKey in {type(key) for key in self.key_map}:
            raise NotImplementedError(
                "Not yet implemented when virtual sites are present, even with `include_virtual_sites=False`.",
            )

        return Quantity.from_list([q for _, q in sorted(self.charges.items(), key=lambda x: x[0].atom_indices)])

    def _get_charges(
        self,
        include_virtual_sites: bool = True,
    ) -> dict[TopologyKey | LibraryChargeTopologyKey | VirtualSiteKey, _ElementaryChargeQuantity]:
        """Get the total partial charge on each atom or particle."""
        # Keyed by index for atoms and by VirtualSiteKey for virtual sites.
        # work in unitless (float, implicit elementary_charge) values until returning
        charges: dict[VirtualSiteKey | int, _ElementaryChargeQuantity] = dict()

        for topology_key, potential_key in self.key_map.items():
            potential = self.potentials[potential_key]

            for parameter_key, parameter_value in potential.parameters.items():
                if parameter_key == "charge_increments":
                    if type(topology_key) is not VirtualSiteKey:
                        raise RuntimeError(
                            '"charge_increments" (plural) understood to only be applied by'
                            "virtual sites, not by a `ChargeIncrementModelHandler`.",
                        )

                    # assumes virtual sites can only have charges determined in one step
                    charges[topology_key] = -1.0 * numpy.sum(parameter_value)

                    # Apply increments to "orientation" atoms
                    for i, increment in enumerate(parameter_value):
                        orientation_atom_index = topology_key.orientation_atom_indices[i]

                        charges[orientation_atom_index] = _add_charges(
                            charges.get(orientation_atom_index, _ZERO_CHARGE).m,
                            increment.m,
                        )

                elif parameter_key == "charge":
                    assert len(topology_key.atom_indices) == 1

                    atom_index = topology_key.atom_indices[0]

                    if potential_key.associated_handler in (
                        "LibraryCharges",
                        "NAGLChargesHandler",
                        "ToolkitAM1BCCHandler",
                        "molecules_with_preset_charges",
                        "ExternalSource",
                    ):
                        charges[atom_index] = _add_charges(
                            charges.get(atom_index, _ZERO_CHARGE).m,
                            parameter_value.m,
                        )

                    elif potential_key.associated_handler in (  # type: ignore[operator]
                        "ChargeIncrementModelHandler"
                    ):
                        # the "charge" and "charge_increment" keys may not appear in that order, so
                        # we "add" the charge whether or not the increment was already applied.
                        # There should be a better way to do this.

                        charges[atom_index] = _add_charges(
                            charges.get(atom_index, _ZERO_CHARGE).m,
                            parameter_value.m,
                        )

                    else:
                        raise RuntimeError(
                            f"Unexepected associated handler {potential_key.associated_handler} found.",
                        )

                elif parameter_key == "charge_increment":
                    assert type(topology_key) is ChargeIncrementTopologyKey
                    assert len(topology_key.atom_indices) == 1

                    atom_index = topology_key.atom_indices[0]

                    charges[atom_index] = _add_charges(
                        charges.get(atom_index, _ZERO_CHARGE).m,
                        parameter_value.m,
                    )

                    logger.info(
                        "Charge section ChargeIncrementModel, applying charge increment from atom "
                        f"{topology_key.this_atom_index} to atoms {topology_key.other_atom_indices}",
                    )

                else:
                    raise NotImplementedError()

        returned_charges: dict[
            TopologyKey | LibraryChargeTopologyKey | VirtualSiteKey,
            Quantity,
        ] = dict()

        for index, charge in charges.items():
            if type(index) is int:
                # Note this uses the topology index, even if the particle index differs in an export,
                # i.e. if a molecule earlier in the topology has (collated) virtual sites as is
                # common with GROMACS files
                returned_charges[TopologyKey(atom_indices=(index,))] = charge
            elif type(index) is VirtualSiteKey:
                if include_virtual_sites:
                    returned_charges[index] = charge

        return {key: Quantity(val, "elementary_charge") for key, val in returned_charges.items()}

    @classmethod
    def parameter_handler_precedence(cls) -> list[str]:
        """
        Return the order in which parameter handlers take precedence when computing charges.
        """
        return ["LibraryCharges", "NAGLCharges", "ChargeIncrementModel", "ToolkitAM1BCC"]

    @classmethod
    def create(
        cls,
        parameter_handler: ParameterHandler | list[ParameterHandler],
        topology: Topology,
        molecules_with_preset_charges=None,
        allow_nonintegral_charges: bool = False,
    ) -> Self:
        """
        Create a SMIRNOFFElectrostaticsCollection from toolkit data.

        """
        from packaging.version import Version

        if isinstance(parameter_handler, list):
            parameter_handlers = parameter_handler
        else:
            parameter_handlers = [parameter_handler]

        for handler in parameter_handlers:
            if isinstance(handler, ElectrostaticsHandler):
                if Version(str(handler.version)) < Version("0.4"):
                    raise SMIRNOFFVersionNotSupportedError(
                        "Electrostatics section must be up-converted to 0.4 or newer. Found version "
                        f"{handler.version}.",
                    )

        toolkit_handler_with_metadata = next(p for p in parameter_handlers if type(p) is ElectrostaticsHandler)

        handler = cls(
            type=toolkit_handler_with_metadata.TAGNAME,
            scale_12=toolkit_handler_with_metadata.scale12,
            scale_13=toolkit_handler_with_metadata.scale13,
            scale_14=toolkit_handler_with_metadata.scale14,
            scale_15=toolkit_handler_with_metadata.scale15,
            cutoff=toolkit_handler_with_metadata.cutoff,
            periodic_potential=toolkit_handler_with_metadata.periodic_potential,
            nonperiodic_potential=toolkit_handler_with_metadata.nonperiodic_potential,
            exception_potential=toolkit_handler_with_metadata.exception_potential,
        )

        handler.store_matches(
            parameter_handlers,
            topology,
            molecules_with_preset_charges=molecules_with_preset_charges,
            allow_nonintegral_charges=allow_nonintegral_charges,
        )

        handler._charges = dict()

        return handler

    @classmethod
    @functools.lru_cache(None)
    def _compute_partial_charges(
        cls,
        molecule: Molecule,
        mapped_smiles: str,
        method: str,
        exception_types_to_raise: Iterable[Exception],
        additional_args: tuple[tuple[str, str]],
    ) -> Quantity:
        """Call out to the toolkit's toolkit wrappers to generate partial charges."""
        from openff.toolkit.utils.toolkits import GLOBAL_TOOLKIT_REGISTRY

        additional_args: dict[str, str] = {i: j for i, j in additional_args}  # type: ignore[no-redef]
        molecule = copy.deepcopy(molecule)
        GLOBAL_TOOLKIT_REGISTRY.call(
            "assign_partial_charges",
            molecule=molecule,
            partial_charge_method=method,
            raise_exception_types=exception_types_to_raise,
            **additional_args,
        )

        return molecule.partial_charges

    @classmethod
    def _library_charge_to_potentials(
        cls,
        atom_indices: tuple[int, ...],
        parameter: LibraryChargeHandler.LibraryChargeType,
    ) -> tuple[
        dict[LibraryChargeTopologyKey, PotentialKey],
        dict[PotentialKey, Potential],
    ]:
        """
        Map a matched library charge parameter to a set of potentials.
        """
        matches = {}
        potentials = {}

        for i, (atom_index, charge) in enumerate(zip(atom_indices, parameter.charge)):
            topology_key = LibraryChargeTopologyKey(this_atom_index=atom_index)
            potential_key = PotentialKey(
                id=parameter.smirks,
                mult=i,
                associated_handler="LibraryCharges",
            )
            potential = Potential(parameters={"charge": charge})

            matches[topology_key] = potential_key
            potentials[potential_key] = potential

        return matches, potentials

    @classmethod
    def _charge_increment_to_potentials(
        cls,
        atom_indices: tuple[int, ...],
        parameter: ChargeIncrementModelHandler.ChargeIncrementType,
    ) -> tuple[
        dict[ChargeIncrementTopologyKey, PotentialKey],
        dict[PotentialKey, Potential],
    ]:
        """
        Map a matched charge increment parameter to a set of potentials.
        """
        matches = {}
        potentials = {}

        for i, atom_index in enumerate(atom_indices):
            other_atom_indices = tuple(val for val in atom_indices if val is not atom_index)
            topology_key = ChargeIncrementTopologyKey(
                this_atom_index=atom_index,
                other_atom_indices=other_atom_indices,
            )
            # TopologyKey(atom_indices=(atom_index,), mult=other_index)
            potential_key = PotentialKey(
                id=parameter.smirks,
                mult=i,
                associated_handler="ChargeIncrementModel",
            )

            # TODO: Handle the cases where n - 1 charge increments have been defined,
            #       maybe by implementing this in the TK?
            charge_increment = getattr(parameter, f"charge_increment{i + 1}")

            potential = Potential(parameters={"charge_increment": charge_increment})

            matches[topology_key] = potential_key
            potentials[potential_key] = potential

        return matches, potentials

    @classmethod
    def _find_slot_matches(
        cls,
        parameter_handler: LibraryChargeHandler | ChargeIncrementModelHandler,
        unique_molecule: Molecule,
    ) -> tuple[dict[TopologyKey, PotentialKey], dict[PotentialKey, Potential]]:
        """
        Construct a slot and potential map for a slot based parameter handler.
        """
        # Ideally this would be made redundant by OpenFF TK #971
        unique_parameter_matches = {
            tuple(sorted(key)): (key, val)
            for key, val in parameter_handler.find_matches(
                unique_molecule.to_topology(),
            ).items()
        }

        parameter_matches = {key: val for key, val in unique_parameter_matches.values()}
        if type(parameter_handler) is ChargeIncrementModelHandler:
            for atom_indices, val in parameter_matches.items():
                charge_increments = val.parameter_type.charge_increment

                if len(atom_indices) - len(charge_increments) == 0:
                    pass
                elif len(atom_indices) - len(charge_increments) == 1:
                    # If we've been provided with one less charge increment value than tagged atoms, assume the last
                    # tagged atom offsets the charge of the others to make the chargeincrement net-neutral
                    charge_increment_sum = Quantity(0.0, "elementary_charge")

                    for ci in charge_increments:
                        charge_increment_sum += ci
                    charge_increments.append(-charge_increment_sum)

                else:
                    from openff.toolkit.utils.exceptions import SMIRNOFFSpecError

                    raise SMIRNOFFSpecError(
                        f"Trying to apply chargeincrements {val.parameter_type} "
                        f"to tagged atoms {atom_indices}, but the number of chargeincrements "
                        "must be either the same as- or one less than the number of tagged atoms."
                        f"found {len(atom_indices)} number of tagged atoms and "
                        f"{len(val.parameter_type.charge_increment)} number of charge increments",
                    )

        matches, potentials = {}, {}

        for key, val in parameter_matches.items():
            parameter = val.parameter_type

            if isinstance(parameter_handler, LibraryChargeHandler):
                (
                    parameter_matches,
                    parameter_potentials,
                ) = cls._library_charge_to_potentials(key, parameter)

            elif isinstance(parameter_handler, ChargeIncrementModelHandler):
                (
                    parameter_matches,
                    parameter_potentials,
                ) = cls._charge_increment_to_potentials(key, parameter)

            else:
                raise NotImplementedError()

            for topology_key, potential_key in parameter_matches.items():
                # This may silently overwrite an identical key generated from a previous match, but that is
                # the toolkit behavior (see test_assign_charges_to_molecule_in_parts_using_multiple_library_charges).
                # If there is a need to track the topology keys that are ignored, this can be changed.
                matches[topology_key] = potential_key

            potentials.update(parameter_potentials)

        return matches, potentials  # type: ignore[return-value]

    @classmethod
    def _find_charge_model_matches(
        cls,
        parameter_handler: ToolkitAM1BCCHandler | ChargeIncrementModelHandler | NAGLChargesHandler,
        unique_molecule: Molecule,
    ) -> tuple[
        str,
        dict[SingleAtomChargeTopologyKey, PotentialKey],
        dict[PotentialKey, Potential],
    ]:
        """Construct a slot and potential map for a charge model based parameter handler."""

        unique_molecule = copy.deepcopy(unique_molecule)
        reference_smiles = unique_molecule.to_smiles(
            isomeric=True,
            explicit_hydrogens=True,
            mapped=True,
        )

        handler_name = parameter_handler.__class__.__name__

        if handler_name == "NAGLChargesHandler":
            from openff.nagl_models._dynamic_fetch import HashComparisonFailedException, UnableToParseDOIException
            from openff.toolkit.utils.toolkits import GLOBAL_TOOLKIT_REGISTRY, NAGLToolkitWrapper

            partial_charge_method = parameter_handler.model_file
            if NAGLToolkitWrapper not in {type(tk) for tk in GLOBAL_TOOLKIT_REGISTRY.registered_toolkits}:
                raise MissingPackageError(
                    "The force field has a NAGLCharges section, but the NAGL software isn't "
                    "present in GLOBAL_TOOLKIT_REGISTRY",
                )
            exception_types_to_raise: tuple = (
                FileNotFoundError,
                MissingPackageError,
                HashComparisonFailedException,
                UnableToParseDOIException,
            )
            additional_args: tuple = (
                ("doi", parameter_handler.digital_object_identifier),
                ("file_hash", parameter_handler.model_file_hash),
            )
        elif handler_name == "ChargeIncrementModelHandler":
            partial_charge_method = parameter_handler.partial_charge_method
            exception_types_to_raise = tuple()
            additional_args = tuple()
        elif handler_name == "ToolkitAM1BCCHandler":
            from openff.toolkit.utils.toolkits import GLOBAL_TOOLKIT_REGISTRY

            # The implementation of _toolkit_registry_manager should result in this `GLOBAL_TOOLKIT_REGISTRY`
            # including only what it is passed, even if it's not what one would expect at import time
            if "OpenEye" in GLOBAL_TOOLKIT_REGISTRY.__repr__():
                partial_charge_method = "am1bccelf10"
            else:
                partial_charge_method = "am1bcc"
            exception_types_to_raise = tuple()
            additional_args = tuple()
        else:
            raise InvalidParameterHandlerError(
                f"Encountered unknown handler of type {type(parameter_handler)} where only "
                "ToolkitAM1BCCHandler, NAGLChargesHandler, or ChargeIncrementModelHandler are expected.",
            )
        partial_charges = cls._compute_partial_charges(
            unique_molecule,
            unique_molecule.to_smiles(
                isomeric=True,
                explicit_hydrogens=True,
                mapped=True,
            ),
            method=partial_charge_method,
            exception_types_to_raise=exception_types_to_raise,
            additional_args=additional_args,
        )
        matches = {}
        potentials = {}

        for atom_index, partial_charge in enumerate(partial_charges):
            # These arguments make this object specific to this atom (by index) in this molecule ONLY
            # (assuming an isomeric, mapped, explicit hydrogen SMILES is unique, which seems true).
            potential_key = PotentialKey(
                id=reference_smiles,
                mult=atom_index,
                associated_handler=handler_name,
            )
            potentials[potential_key] = Potential(parameters={"charge": partial_charge})

            matches[
                SingleAtomChargeTopologyKey(
                    this_atom_index=atom_index,
                    extras={
                        "handler": handler_name,
                        "partial_charge_method": partial_charge_method,
                    },
                )
            ] = potential_key

        return partial_charge_method, matches, potentials

    @classmethod
    def _find_reference_matches(
        cls,
        parameter_handlers: dict[str, ElectrostaticsHandlerType],
        unique_molecule: Molecule,
    ) -> tuple[dict[TopologyKey, PotentialKey], dict[PotentialKey, Potential]]:
        """
        Construct a slot and potential map for a particular reference molecule and set of parameter handlers.
        """
        matches: dict[TopologyKey, PotentialKey] = dict()
        potentials: dict[PotentialKey, Potential] = dict()

        expected_matches = {i for i in range(unique_molecule.n_atoms)}

        for handler_type in cls.parameter_handler_precedence():
            if handler_type not in parameter_handlers:
                continue

            parameter_handler = parameter_handlers[handler_type]

            slot_matches, am1_matches = None, None
            slot_potentials: dict = {}
            am1_potentials: dict = {}

            if handler_type in ["LibraryCharges", "ChargeIncrementModel"]:
                slot_matches, slot_potentials = cls._find_slot_matches(
                    parameter_handler,
                    unique_molecule,
                )

            if handler_type in ["ToolkitAM1BCC", "ChargeIncrementModel", "NAGLCharges"]:
                (
                    partial_charge_method,
                    am1_matches,
                    am1_potentials,
                ) = cls._find_charge_model_matches(
                    parameter_handler,
                    unique_molecule,
                )

            if slot_matches is None and am1_matches is None:
                raise NotImplementedError()

            elif slot_matches is not None and am1_matches is not None:
                am1_matches = {
                    ChargeModelTopologyKey(  # type: ignore[misc]
                        this_atom_index=topology_key.atom_indices[0],
                        partial_charge_method=partial_charge_method,
                    ): potential_key
                    for topology_key, potential_key in am1_matches.items()
                }

                matched_atom_indices = {index for key in slot_matches for index in key.atom_indices}
                matched_atom_indices.update(
                    {index for key in am1_matches for index in key.atom_indices},
                )

            elif slot_matches is not None:
                matched_atom_indices = {index for key in slot_matches for index in key.atom_indices}
            else:
                matched_atom_indices = {
                    index
                    for key in am1_matches  # type: ignore[union-attr]
                    for index in key.atom_indices
                }

            if matched_atom_indices != expected_matches:
                # Handle the case where a handler could not fully assign the charges
                # to the whole molecule.
                continue

            matches.update(slot_matches if slot_matches is not None else {})
            matches.update(am1_matches if am1_matches is not None else {})  # type: ignore[arg-type]

            potentials.update(slot_potentials)
            potentials.update(am1_potentials)

            break

        found_matches = {index for key in matches for index in key.atom_indices}

        if found_matches != expected_matches:
            raise RuntimeError(
                f"{unique_molecule.to_smiles(explicit_hydrogens=False)} could "
                "not be fully assigned charges. Charges were assigned to atoms "
                f"{found_matches} but the molecule contains {expected_matches}.",
            )

        return matches, potentials

    @classmethod
    def _assign_charges_from_molecules(
        cls,
        unique_molecule: Molecule,
        molecules_with_preset_charges=list[Molecule] | None,
    ) -> tuple[bool, dict, dict]:
        if molecules_with_preset_charges is None:
            return False, dict(), dict()

        for molecule_with_charges in molecules_with_preset_charges:
            if molecule_with_charges.is_isomorphic_with(unique_molecule):
                break
        else:
            return False, dict(), dict()

        _, atom_map = Molecule.are_isomorphic(
            molecule_with_charges,
            unique_molecule,
            return_atom_map=True,
        )

        from openff.interchange.models import SingleAtomChargeTopologyKey

        matches = dict()
        potentials = dict()
        mapped_smiles = unique_molecule.to_smiles(mapped=True, explicit_hydrogens=True)

        for index_in_molecule_with_charges, partial_charge in enumerate(
            molecule_with_charges.partial_charges,
        ):
            index_in_topology = atom_map[index_in_molecule_with_charges]
            topology_key = SingleAtomChargeTopologyKey(
                this_atom_index=index_in_topology,
                extras={"handler": "preset"},
            )
            potential_key = PotentialKey(
                id=mapped_smiles,
                mult=index_in_molecule_with_charges,  # Not sure this prevents clashes in some corner cases
                associated_handler="molecules_with_preset_charges",
                bond_order=None,
            )
            potential = Potential(parameters={"charge": partial_charge})
            matches[topology_key] = potential_key
            potentials[potential_key] = potential

        return True, matches, potentials

    def store_matches(
        self,
        parameter_handler: ElectrostaticsHandlerType | list[ElectrostaticsHandlerType],
        topology: Topology,
        molecules_with_preset_charges=None,
        allow_nonintegral_charges: bool = False,
    ) -> None:
        """
        Populate self.key_map with key-val pairs of slots and unique potential identifiers.
        """
        # Reshape the parameter handlers into a dictionary for easier referencing.
        parameter_handlers = {
            handler.TAGNAME: handler
            for handler in (parameter_handler if isinstance(parameter_handler, list) else [parameter_handler])
        }

        self.potentials = dict()
        self.key_map = dict()

        groups = topology.identical_molecule_groups

        for unique_molecule_index, group in groups.items():
            unique_molecule = topology.molecule(unique_molecule_index)

            flag, matches, potentials = self._assign_charges_from_molecules(
                unique_molecule,
                molecules_with_preset_charges,
            )
            # TODO: Here is where the toolkit calls self.check_charges_assigned(). Do we skip this
            #       entirely given that we are not accepting `molecules_with_preset_charges`?

            if not flag:
                # TODO: Rename this method to something like `_find_matches`
                matches, potentials = self._find_reference_matches(
                    parameter_handlers,
                    unique_molecule,
                )

            self.potentials.update(potentials)

            for unique_molecule_atom in unique_molecule.atoms:
                unique_molecule_atom_index = unique_molecule.atom_index(
                    unique_molecule_atom,
                )

                for duplicate_molecule_index, atom_map in group:
                    duplicate_molecule = topology.molecule(duplicate_molecule_index)
                    duplicate_molecule_atom_index = atom_map[unique_molecule_atom_index]
                    duplicate_molecule_atom = duplicate_molecule.atom(
                        duplicate_molecule_atom_index,
                    )
                    topology_atom_index = topology.atom_index(duplicate_molecule_atom)

                    # Copy the keys associated with the reference molecule to the duplicate molecule
                    for key in matches:
                        if key.this_atom_index == unique_molecule_atom_index:
                            new_key = key.__class__(**key.model_dump())
                            new_key.this_atom_index = topology_atom_index

                            # Have this new key (on a duplicate molecule) point to the same potential
                            # as the old key (on a unique/reference molecule)
                            if type(new_key) is LibraryChargeTopologyKey:
                                logger.info(
                                    "Charge section LibraryCharges applied to topology atom index "
                                    f"{topology_atom_index}",
                                )

                            elif type(new_key) is SingleAtomChargeTopologyKey:
                                if new_key.extras["handler"] == "ToolkitAM1BCCHandler":
                                    logger.info(
                                        "Charge section ToolkitAM1BCC, using charge method "
                                        f"{new_key.extras['partial_charge_method']}, "
                                        f"applied to topology atom index {topology_atom_index}",
                                    )
                                elif new_key.extras["handler"] == "NAGLChargesHandler":
                                    logger.info(
                                        "Charge section NAGLCharges, using NAGL model "
                                        f"{new_key.extras['partial_charge_method']}, "
                                        f"applied to topology atom index {topology_atom_index}",
                                    )

                                elif new_key.extras["handler"] == "preset":
                                    logger.info(
                                        f"Preset charges applied to atom index {topology_atom_index}",
                                    )

                                else:
                                    raise ValueError(f"Unhandled handler {new_key.extras['handler']}")

                            elif type(new_key) is ChargeModelTopologyKey:
                                logger.info(
                                    "Charge section ChargeIncrementModel, using charge method "
                                    f"{new_key.partial_charge_method}, "
                                    f"applied to topology atom index {new_key.this_atom_index}",
                                )

                            elif type(new_key) is ChargeIncrementTopologyKey:
                                # here is where the actual increments could be logged
                                pass

                            else:
                                raise ValueError(f"Unhandled key type {type(new_key)}")

                            self.key_map[new_key] = matches[key]

        # this logic is all only to satisfy the allow_nonintegral_charges argument - could be more performant
        # to do it while assignment is happening
        if not allow_nonintegral_charges:
            topology_charges = [0.0] * topology.n_atoms

            for key, val in self.charges.items():
                topology_charges[key.atom_indices[0]] = val.m

            # TODO: Better data structures in Topology.identical_molecule_groups will make this
            #       cleaner and possibly more performant
            for molecule in topology.molecules:
                molecule_charges = [0.0] * molecule.n_atoms

                for atom in molecule.atoms:
                    molecule_index = molecule.atom_index(atom)
                    topology_index = topology.atom_index(atom)

                    molecule_charges[molecule_index] = topology_charges[topology_index]

                charge_sum = sum(molecule_charges)
                formal_sum = molecule.total_charge.m

                if abs(charge_sum - formal_sum) > 0.01:
                    raise NonIntegralMoleculeChargeError(
                        f"Molecule {molecule.to_smiles(explicit_hydrogens=False)} has "
                        f"a net charge of {charge_sum} compared to a total formal charge of "
                        f"{formal_sum}.",
                    )

    def store_potentials(
        self,
        parameter_handler: ElectrostaticsHandlerType | list[ElectrostaticsHandlerType],
    ) -> None:
        """
        Populate self.potentials with key-val pairs of [PotentialKey, Potential].

        """
        # This logic is handled by ``store_matches`` as we may need to create potentials
        # to store depending on the handler type.<|MERGE_RESOLUTION|>--- conflicted
+++ resolved
@@ -18,10 +18,7 @@
 )
 from openff.toolkit.utils.exceptions import MissingPackageError
 from pydantic import Field, PrivateAttr, computed_field
-<<<<<<< HEAD
-=======
 from typing_extensions import TypeAliasType, TypeVar
->>>>>>> 972781b9
 
 from openff.interchange._annotations import _ElementaryChargeQuantity
 from openff.interchange.common._nonbonded import (
@@ -50,11 +47,6 @@
 
 logger = logging.getLogger(__name__)
 
-<<<<<<< HEAD
-ElectrostaticsHandlerType = (
-    ElectrostaticsHandler | ToolkitAM1BCCHandler | ChargeIncrementModelHandler | LibraryChargeHandler
-)
-=======
 """
     type ListOrSet[T] = list[T] | set[T]
 
@@ -77,7 +69,6 @@
     type_params=(EHT,),
 )
 
->>>>>>> 972781b9
 
 _ZERO_CHARGE = Quantity(0.0, "elementary_charge")
 
