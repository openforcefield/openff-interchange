--- conflicted
+++ resolved
@@ -1,12 +1,8 @@
 """Utilities for processing and interfacing with the OpenFF Toolkit."""
 
-<<<<<<< HEAD
 from collections import defaultdict
+from functools import lru_cache
 from typing import TYPE_CHECKING
-=======
-from functools import lru_cache
-from typing import TYPE_CHECKING, Union
->>>>>>> acecd06f
 
 import networkx
 import numpy
@@ -16,13 +12,7 @@
 from openff.toolkit.utils.collections import ValidatedList
 from openff.utilities.utilities import has_package
 
-<<<<<<< HEAD
-from openff.interchange.models import ImportedVirtualSiteKey
-=======
-from openff.interchange.models import (
-    PotentialKey,
-)
->>>>>>> acecd06f
+from openff.interchange.models import ImportedVirtualSiteKey, PotentialKey
 
 if has_package("openmm") or TYPE_CHECKING:
     import openmm.app
