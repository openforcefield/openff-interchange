--- conflicted
+++ resolved
@@ -35,11 +35,7 @@
     constraints: Literal["none", "h-bonds", "all-bonds", "all-angles"] = Field(
         "none", description="The type of constraints to be used in the simulation."
     )
-<<<<<<< HEAD
-    vdw_method: Optional[str] = Field(
-=======
-    vdw_method: Literal["cutoff", "pme", "no-cutoff"] = Field(
->>>>>>> 7ddbfdee
+    vdw_method: str = Field(
         None, description="The method used to calculate the vdW interactions."
     )
     vdw_cutoff: FloatQuantity["angstrom"] = Field(
@@ -59,11 +55,7 @@
         None,
         description="The distance at which the switching function is applied",
     )
-<<<<<<< HEAD
-    coul_method: Optional[str] = Field(
-=======
-    coul_method: Literal["cutoff", "pme", "reaction-field"] = Field(
->>>>>>> 7ddbfdee
+    coul_method: str = Field(
         None,
         description="The method used to compute pairwise electrostatic interactions",
     )
@@ -97,16 +89,8 @@
                 mdconfig.switching_function = False
 
         if "Electrostatics" in interchange.handlers:
-<<<<<<< HEAD
-            mdconfig.coul_method = interchange.handlers[
-                "Electrostatics"
-            ].periodic_potential
-            mdconfig.coul_cutoff = interchange.handlers["Electrostatics"].cutoff
-=======
-            electrostatics_handler = interchange["Electrostatics"]
-            mdconfig.coul_method = electrostatics_handler.method  # type: ignore[assignment]
-            mdconfig.coul_cutoff = electrostatics_handler.cutoff
->>>>>>> 7ddbfdee
+            mdconfig.coul_method = interchange["Electrostatics"].periodic_potential
+            mdconfig.coul_cutoff = interchange["Electrostatics"].cutoff
 
         return mdconfig
 
@@ -201,15 +185,9 @@
                 "\n"
             )
 
-<<<<<<< HEAD
-            vdw_cutoff = round(self.vdw_cutoff.m_as(unit.angstrom), 4)  # type: ignore[union-attr]
-            coul_cutoff = round(self.coul_cutoff.m_as(unit.angstrom), 4)  # type: ignore[union-attr]
-            if self.coul_method == _PME:
-=======
             vdw_cutoff = round(self.vdw_cutoff.m_as(unit.angstrom), 4)
             coul_cutoff = round(self.coul_cutoff.m_as(unit.angstrom), 4)
-            if self.coul_method == "pme":
->>>>>>> 7ddbfdee
+            if self.coul_method == _PME:
                 lmp.write(f"pair_style lj/cut/coul/long {vdw_cutoff} {coul_cutoff}\n")
             elif self.coul_method == "cutoff":
                 lmp.write(f"pair_style lj/cut/coul/cut {vdw_cutoff} {coul_cutoff}\n")
