"""Runtime settings for MD simulations."""

import warnings
from typing import TYPE_CHECKING, Literal

from openff.models.models import DefaultModel
from openff.models.types import FloatQuantity
from openff.toolkit import Quantity, unit

from openff.interchange._pydantic import Field
from openff.interchange.constants import _PME
from openff.interchange.exceptions import (
    UnsupportedCutoffMethodError,
    UnsupportedExportError,
)
from openff.interchange.warnings import SwitchingFunctionNotImplementedWarning

if TYPE_CHECKING:
    from openff.interchange import Interchange

MDP_HEADER = """
nsteps                   = 0
nstenergy                = 1000
continuation             = yes
cutoff-scheme            = verlet

DispCorr                 = Ener
"""


class MDConfig(DefaultModel):
    """A partial superset of runtime configurations for MD engines."""

    periodic: bool = Field(
        True,
        description="Whether or not the system is periodic.",
    )
    constraints: str = Field(
        "none",
        description="The type of constraints to be used in the simulation.",
    )
    vdw_method: Literal["cutoff", "pme", "no-cutoff"] = Field(
        "cutoff",
        description="The method used to calculate the vdW interactions.",
    )
    vdw_cutoff: FloatQuantity["angstrom"] = Field(
        Quantity(9.0, unit.angstrom),
        description="The distance at which pairwise interactions are truncated",
    )
    mixing_rule: str = Field(
        "lorentz-berthelot",
        description="The mixing rule (combination rule, combining rule) used in computing pairwise vdW interactions",
    )

    switching_function: bool = Field(
        False,
        description="Whether or not to use a switching function for the vdw interactions",
    )
    switching_distance: FloatQuantity["angstrom"] = Field(
        Quantity(0.0, unit.angstrom),
        description="The distance at which the switching function is applied",
    )
    coul_method: str = Field(
        None,
        description="The method used to compute pairwise electrostatic interactions",
    )
    coul_cutoff: FloatQuantity["angstrom"] = Field(
        Quantity(9.0, unit.angstrom),
        description=(
            "The distance at which electrostatic interactions are truncated or transition from "
            "short- to long-range."
        ),
    )

    @classmethod
    def from_interchange(cls, interchange: "Interchange") -> "MDConfig":
        """Generate a MDConfig object from an Interchange object."""
        mdconfig = cls(
            periodic=interchange.box is not None,
            constraints=_infer_constraints(interchange),
        )
        if "vdW" in interchange.collections:
            vdw_collection = interchange["vdW"]

            if interchange.box is None:
                mdconfig.vdw_method = vdw_collection.nonperiodic_method
            else:
                mdconfig.vdw_method = vdw_collection.periodic_method
                mdconfig.vdw_cutoff = vdw_collection.cutoff

            mdconfig.mixing_rule = vdw_collection.mixing_rule

            if vdw_collection.switch_width is not None:
                if vdw_collection.switch_width.m == 0:
                    mdconfig.switching_function = False
                else:
                    mdconfig.switching_function = True
                    mdconfig.switching_distance = (
                        mdconfig.vdw_cutoff - vdw_collection.switch_width
                    )
            else:
                mdconfig.switching_function = False

        if "Electrostatics" in interchange.collections:
            mdconfig.coul_method = getattr(
                interchange["Electrostatics"],
                "periodic_potential" if mdconfig.periodic else "nonperiodic_potential",
            )
            mdconfig.coul_cutoff = interchange["Electrostatics"].cutoff

        return mdconfig

    def apply(self, interchange: "Interchange"):
        """Attempt to apply these settings to an Interchange object."""
        if self.periodic:
            if interchange.box is None:
                interchange.box = [10, 10, 10] * unit.nanometer
        else:
            interchange.box = None

        if "vdW" in interchange.collections:
            vdw_collection = interchange["vdW"]

            if interchange.box is None:
                vdw_collection.nonperiodic_method = self.vdw_method
            else:
                vdw_collection.periodic_method = self.vdw_method

            vdw_collection.cutoff = self.vdw_cutoff
            vdw_collection.mixing_rule = self.mixing_rule

            if self.switching_function:
                vdw_collection.switch_width = self.vdw_cutoff - self.switching_distance
            else:
                vdw_collection.switch_width = 0.0 * unit.angstrom

        if "Electrostatics" in interchange.collections:
            electrostatics = interchange["Electrostatics"]
            if self.coul_method.lower() == "pme":
                electrostatics.periodic_potential = _PME  # type: ignore[assignment]
            else:
                electrostatics.periodic_potential = self.coul_method  # type: ignore[assignment]
            electrostatics.cutoff = self.coul_cutoff

    def write_mdp_file(self, mdp_file: str = "auto_generated.mdp") -> None:
        """Write a GROMACS `.mdp` file for running single-point energies."""
        with open(mdp_file, "w") as mdp:
            mdp.write(MDP_HEADER)

            if self.periodic:
                mdp.write("pbc = xyz\n")
            else:
                mdp.write("pbc = no\n")

            mdp.write(f"constraints = {self.constraints}\n")

            coul_cutoff = round(self.coul_cutoff.m_as(unit.nanometer), 4)

            if self.coul_method == "cutoff":
                mdp.write("coulombtype = Cut-off\n")
                mdp.write("coulomb-modifier = None\n")
                mdp.write(f"rcoulomb = {coul_cutoff}\n")
            elif self.coul_method in (_PME, "PME", "pme"):
                if not self.periodic:
                    raise UnsupportedCutoffMethodError(
                        "PME is not valid with a non-periodic system.",
                    )
                mdp.write("coulombtype = PME\n")
                mdp.write(f"rcoulomb = {coul_cutoff}\n")
                mdp.write("coulomb-modifier = None\n")
                mdp.write("fourier-spacing = 0.12\n")
                # TODO: Wire this through like `ewald_tolerance` in `to_openmm`
                mdp.write("ewald-rtol = 1e-4\n")
            elif self.coul_method == "reactionfield":
                mdp.write("coulombtype = Reaction-field\n")
                mdp.write(f"rcoulomb = {coul_cutoff}\n")
            else:
                raise UnsupportedExportError(
                    f"Electrostatics method {self.coul_method} not supported",
                )

            if self.vdw_method == "cutoff":
                mdp.write("vdwtype = cutoff\n")
            elif self.vdw_method in ("Ewald3D", "pme", "PME", _PME):
                mdp.write("vdwtype = PME\n")
                # TODO: Wire this through like `ewald_tolerance` in `to_openmm`
                # TODO: Should this match electrostatics PME tolerance?
                mdp.write("ewald-rtol-lj = 1e-4\n")
                mdp.write("lj-pme-comb-rule = geometric\n")
            else:
                raise UnsupportedExportError(
                    f"vdW method {self.vdw_method} not supported",
                )

            vdw_cutoff = round(self.vdw_cutoff.m_as(unit.nanometer), 4)
            mdp.write(f"rvdw = {vdw_cutoff}\n")

            if self.switching_function and self.vdw_method == "cutoff":
                mdp.write("vdw-modifier = Potential-switch\n")
                distance = round(self.switching_distance.m_as(unit.nanometer), 4)
                mdp.write(f"rvdw-switch = {distance}\n")
            else:
                mdp.write("vdw-modifier = None\n")
                mdp.write("rvdwswitch = 0\n")

    def write_lammps_input(
        self,
<<<<<<< HEAD
        input_file: str = "run.in",
        data_file: str = "out.lmp",
    ) -> None:
        """
        Write a LAMMPS input file for running single-point energies.

        Parameters
        ----------
        input_file
            The name of the input file to write.
        data_file
            The name of the data file to write.

        """
=======
        interchange: "Interchange",
        input_file: str = "run.in",
    ) -> None:
        """Write a LAMMPS input file for running single-point energies."""
        # TODO: Get constrained angles
        # TODO: Process rigid water

        def _get_coeffs_of_constrained_bonds_and_angles(
            interchange: "Interchange",
        ) -> tuple[set[int], set[int]]:
            """
            Get coefficients of bonds and angles that appear to be constrained.

            Refactor this when LAMMPS export uses a dedicated class.

            * Coefficients are matched by stored SMIRKS
            * Coefficients are ints associated with Bond Coeffs / Angle Coeffs section
            * Coefficients are zero-indexed
            """
            constraint_styles = {
                key.associated_handler for key in interchange["Constraints"].potentials
            }

            if len(constraint_styles.difference({"Bonds", "Angles"})) > 0:
                raise NotImplementedError(
                    "Found unsupported constraints case in LAMMPS input writer.",
                )

            constrained_bond_smirks = {
                key.id
                for key in interchange["Constraints"].potentials
                if key.associated_handler == "Bonds"
            }

            constrained_angle_smirks = {
                key.id
                for key in interchange["Constraints"].potentials
                if key.associated_handler == "Angles"
            }

            return (
                {
                    key
                    for key, val in dict(
                        enumerate(interchange["Bonds"].potentials),
                    ).items()
                    if val.id in constrained_bond_smirks
                },
                {
                    key
                    for key, val in dict(
                        enumerate(interchange["Angles"].potentials),
                    ).items()
                    if val.id in constrained_angle_smirks
                },
            )

        # zero-indexed here
        (
            constrained_bond_coeffs,
            constrained_angle_coeffs,
        ) = _get_coeffs_of_constrained_bonds_and_angles(interchange)

>>>>>>> fa7eb4c0
        with open(input_file, "w") as lmp:

            if self.switching_function is not None:
                if self.switching_distance.m > 0.0:
                    warnings.warn(
                        f"A switching distance {self.switching_distance} was specified by the "
                        "force field, but LAMMPS may not implement a switching function as "
                        "specified by SMIRNOFF. Using a hard cut-off instead. Non-bonded "
                        "interactions will be affected.",
                        SwitchingFunctionNotImplementedWarning,
                    )

            lmp.write(
                "units real\n"
                "atom_style full\n"
                "\n"
                "dimension 3\nboundary p p p\n\n",
            )

            if len(interchange["Bonds"].key_map) > 0:
                lmp.write("bond_style hybrid harmonic\n")

            if len(interchange["Angles"].key_map) > 0:
                lmp.write("angle_style hybrid harmonic\n")

            try:
                if len(interchange["ProperTorsions"].key_map) > 0:
                    lmp.write("dihedral_style hybrid fourier\n")
            except LookupError:
                # no torsions here
                pass

            try:
                if len(interchange["ImproperTorsions"].key_map) > 0:
                    lmp.write("improper_style cvff\n")
            except LookupError:
                # no impropers here
                pass

            # TODO: LAMMPS puts this information in the "run" file. Should it live in MDConfig or not?
            scale_factors = {
                "vdW": {
                    "1-2": 0.0,
                    "1-3": 0.0,
                    "1-4": 0.5,
                    "1-5": 1,
                },
                "Electrostatics": {
                    "1-2": 0.0,
                    "1-3": 0.0,
                    "1-4": 0.8333333333,
                    "1-5": 1,
                },
            }

            lmp.write(
                "special_bonds lj "
                f"{scale_factors['vdW']['1-2']} "
                f"{scale_factors['vdW']['1-3']} "
                f"{scale_factors['vdW']['1-4']} "
                "coul "
                f"{scale_factors['Electrostatics']['1-2']} "
                f"{scale_factors['Electrostatics']['1-3']} "
                f"{scale_factors['Electrostatics']['1-4']} "
                "\n",
            )

            vdw_cutoff = round(self.vdw_cutoff.m_as(unit.angstrom), 4)
            coul_cutoff = round(self.coul_cutoff.m_as(unit.angstrom), 4)

            if self.vdw_method == "pme" and self.coul_method == "pme":
                lmp.write("pair_style lj/long/coul/long")
            elif self.vdw_method == "cutoff":
                if self.coul_method == _PME:
                    lmp.write("pair_style lj/cut/coul/long")
                elif self.coul_method == "cutoff":
                    lmp.write("pair_style lj/cut/coul/cut")
            else:
                raise UnsupportedExportError(
                    "Unsupported nonbonded methods found: "
                    f"{self.coul_method=}, {self.vdw_method=}",
                )
            lmp.write(f" {vdw_cutoff} {coul_cutoff}\n")

            if self.mixing_rule == "lorentz-berthelot":
                lmp.write("pair_modify mix arithmetic tail yes\n\n")
            elif self.mixing_rule == "geometric":
                lmp.write("pair_modify mix geometric tail yes\n\n")
            else:
                raise UnsupportedExportError(
                    f"Mixing rule {self.mixing_rule} not supported",
                )
<<<<<<< HEAD
            lmp.write(f"read_data {data_file}\n\n")
=======

            lmp.write("read_data out.lmp\n\n")
>>>>>>> fa7eb4c0
            lmp.write(
                "thermo_style custom ebond eangle edihed eimp epair evdwl ecoul elong etail pe\n\n",
            )

            if len(constrained_bond_coeffs.union(constrained_angle_coeffs)) > 0:
                # https://docs.lammps.org/fix_shake.html
                # TODO: Apply fix to just a group (sub-group)?
                lmp.write(
                    "fix 100 all shake 0.0001 20 10 ",
                )

                if constrained_bond_coeffs:
                    lmp.write(
                        f"b {' '.join([str(val + 1) for val in constrained_bond_coeffs])}",
                    )

                if constrained_angle_coeffs:
                    lmp.write(
                        f"a {' '.join([str(val + 1) for val in constrained_angle_coeffs])}",
                    )

                lmp.write("\n")

            if self.coul_method == _PME:
                # Note: LAMMPS will error out if using kspace on something with all zero charges,
                # so this may not work if all partial charges are zero
                lmp.write("kspace_style pppm 1e-4\n")

            lmp.write("run 0\n")

    def write_sander_input_file(self, input_file: str = "run.in") -> None:
        """Write a Sander input file for running single-point energies."""
        with open(input_file, "w") as sander:
            sander.write("single-point energy\n&cntrl\nimin=1,\nmaxcyc=0,\nntb=1,\n")

            if self.switching_function is not None:
                if self.switching_distance.m > 0.0:
                    warnings.warn(
                        f"A switching distance {self.switching_distance} was specified by the "
                        "force field, but Amber does not implement a switching function. Using a "
                        "hard cut-off instead. Non-bonded interactions will be affected.",
                        SwitchingFunctionNotImplementedWarning,
                    )

                # Whether this is stored as zero or positive distance, pass a
                # negative value to ensure it's turned off.
                sander.write(f"fswitch={-1.0},\n")

            if self.constraints in ["none", None]:
                sander.write("ntc=1,\nntf=1,\n")
            # TODO: This is an approximation, but most of the time these will be set to 2
            #       Amber cannot ignore H-O-H angle energy without ignoring all H-X-X angles,
            #       See 21.7.1. in Amber22 manual
            elif self.constraints in ("h-bonds", "all-bonds", "all-angles"):
                sander.write(
                    "ntc=1,\n"  # do NOT perform shake, since it will modify positions, but ...
                    "ntf=2,\n",  # ... ignore interactions of bonds including hydrogen atoms
                )
            # TODO: Cover other cases, though hard to reach with mainline OpenFF force fields
            else:
                raise UnsupportedExportError(
                    f"Unclear how to apply {self.constraints} with sander",
                )

            if self.vdw_method == "cutoff":
                vdw_cutoff = round(self.vdw_cutoff.m_as(unit.angstrom), 4)
                sander.write(f"cut={vdw_cutoff},\n")
            else:
                raise UnsupportedExportError(
                    f"vdW method {self.vdw_method} not supported",
                )

            if self.coul_method == _PME:
                sander.write("/\n&ewald\norder=4\nskinnb=1.0\n/")

            sander.write("/\n")


def _infer_constraints(interchange: "Interchange") -> str:
    if "Constraints" not in interchange.collections:
        return "none"
    elif "Bonds" not in interchange.collections:
        return "none"
    else:
        num_constraints = len(interchange["Constraints"].key_map)
        if num_constraints == 0:
            return "none"
        else:
            from openff.interchange.components.toolkit import _get_num_h_bonds

            num_h_bonds = _get_num_h_bonds(interchange.topology)

            num_bonds = len(interchange["Bonds"].key_map)
            num_angles = len(interchange["Angles"].key_map)

            if num_constraints == num_h_bonds:
                return "h-bonds"
            elif num_constraints == len(interchange["Bonds"].key_map):
                return "all-bonds"
            elif num_constraints == (num_bonds + num_angles):
                return "all-angles"

            else:
                warnings.warn(
                    "Ambiguous failure while processing constraints. Constraining h-bonds as a stopgap.",
                )

                return "h-bonds"


def get_smirnoff_defaults(periodic: bool = False) -> MDConfig:
    """Return an `MDConfig` object that matches settings used in SMIRNOFF force fields (through Sage)."""
    return MDConfig(
        periodic=periodic,
        constraints="h-bonds",
        vdw_method="cutoff",
        vdw_cutoff=0.9 * unit.nanometer,
        mixing_rule="lorentz-berthelot",
        switching_function=True,
        switching_distance=0.8 * unit.nanometer,
        coul_method="PME" if periodic else "Coulomb",
    )


def get_intermol_defaults(periodic: bool = False) -> MDConfig:
    """
    Return an `MDConfig` object that attempts to match settings used in InterMol tests.

    These settings are poor choices for production but can be useful for testing. See also
        - 10.1007/s10822-016-9977-1
        - https://github.com/shirtsgroup/InterMol/blob/master/intermol/tests/
            /gromacs/grompp_vacuum.mdp
            /lammps/unit_tests/atom_style-full_vacuum/atom_style-full-data_vacuum.input
            /amber/min_vacuum.in

    Parameters
    ----------
    periodic: bool, default=False
        Whether to use periodic boundary conditions.

    Returns
    -------
    config: MDConfig
        An `MDConfig` object with settings that match those used in InterMol tests.

    """
    return MDConfig(
        periodic=periodic,
        constraints="none",
        vdw_method="cutoff",
        vdw_cutoff=0.9 * unit.nanometer,
        mixing_rule="lorentz-berthelot",
        switching_function=False,
        switching_distance=0.0,
        coul_method="PME" if periodic else "cutoff",
        coul_cutoff=(0.9 * unit.nanometer if periodic else 2.0 * unit.nanometer),
    )<|MERGE_RESOLUTION|>--- conflicted
+++ resolved
@@ -205,24 +205,9 @@
 
     def write_lammps_input(
         self,
-<<<<<<< HEAD
+        interchange: "Interchange",
         input_file: str = "run.in",
         data_file: str = "out.lmp",
-    ) -> None:
-        """
-        Write a LAMMPS input file for running single-point energies.
-
-        Parameters
-        ----------
-        input_file
-            The name of the input file to write.
-        data_file
-            The name of the data file to write.
-
-        """
-=======
-        interchange: "Interchange",
-        input_file: str = "run.in",
     ) -> None:
         """Write a LAMMPS input file for running single-point energies."""
         # TODO: Get constrained angles
@@ -284,7 +269,6 @@
             constrained_angle_coeffs,
         ) = _get_coeffs_of_constrained_bonds_and_angles(interchange)
 
->>>>>>> fa7eb4c0
         with open(input_file, "w") as lmp:
 
             if self.switching_function is not None:
@@ -377,12 +361,7 @@
                 raise UnsupportedExportError(
                     f"Mixing rule {self.mixing_rule} not supported",
                 )
-<<<<<<< HEAD
             lmp.write(f"read_data {data_file}\n\n")
-=======
-
-            lmp.write("read_data out.lmp\n\n")
->>>>>>> fa7eb4c0
             lmp.write(
                 "thermo_style custom ebond eangle edihed eimp epair evdwl ecoul elong etail pe\n\n",
             )
