"""Runtime settings for MD simulations."""

import warnings
from typing import TYPE_CHECKING, Literal

from openff.models.models import DefaultModel
from openff.models.types import FloatQuantity
from openff.units import unit

from openff.interchange.constants import _PME
from openff.interchange.exceptions import (
    UnsupportedCutoffMethodError,
    UnsupportedExportError,
)
from openff.interchange.warnings import SwitchingFunctionNotImplementedWarning

try:
    from pydantic.v1 import Field
except ImportError:
    from pydantic import Field

if TYPE_CHECKING:
    from openff.interchange import Interchange

MDP_HEADER = """
nsteps                   = 0
nstenergy                = 1000
continuation             = yes
cutoff-scheme            = verlet

DispCorr                 = Ener
"""


class MDConfig(DefaultModel):
    """A partial superset of runtime configurations for MD engines."""

    periodic: bool = Field(
        True,
        description="Whether or not the system is periodic.",
    )
    constraints: str = Field(
        "none",
        description="The type of constraints to be used in the simulation.",
    )
    vdw_method: Literal["cutoff", "pme", "no-cutoff"] = Field(
        "cutoff",
        description="The method used to calculate the vdW interactions.",
    )
    vdw_cutoff: FloatQuantity["angstrom"] = Field(
        unit.Quantity(9.0, unit.angstrom),
        description="The distance at which pairwise interactions are truncated",
    )
    mixing_rule: str = Field(
        "lorentz-berthelot",
        description="The mixing rule (combination rule, combining rule) used in computing pairwise vdW interactions",
    )

    switching_function: bool = Field(
        False,
        description="Whether or not to use a switching function for the vdw interactions",
    )
    switching_distance: FloatQuantity["angstrom"] = Field(
        unit.Quantity(0.0, unit.angstrom),
        description="The distance at which the switching function is applied",
    )
    coul_method: str = Field(
        None,
        description="The method used to compute pairwise electrostatic interactions",
    )
    coul_cutoff: FloatQuantity["angstrom"] = Field(
        unit.Quantity(9.0, unit.angstrom),
        description=(
            "The distance at which electrostatic interactions are truncated or transition from "
            "short- to long-range."
        ),
    )

    @classmethod
    def from_interchange(cls, interchange: "Interchange") -> "MDConfig":
        """Generate a MDConfig object from an Interchange object."""
        mdconfig = cls(
            periodic=interchange.box is not None,
            constraints=_infer_constraints(interchange),
        )
        if "vdW" in interchange.collections:
            vdw_collection = interchange["vdW"]

            if interchange.box is None:
                mdconfig.vdw_method = vdw_collection.nonperiodic_method
            else:
                mdconfig.vdw_method = vdw_collection.periodic_method
                mdconfig.vdw_cutoff = vdw_collection.cutoff

            mdconfig.mixing_rule = vdw_collection.mixing_rule

            if vdw_collection.switch_width is not None:
                if vdw_collection.switch_width.m == 0:
                    mdconfig.switching_function = False
                else:
                    mdconfig.switching_function = True
                    mdconfig.switching_distance = (
                        mdconfig.vdw_cutoff - vdw_collection.switch_width
                    )
            else:
                mdconfig.switching_function = False

        if "Electrostatics" in interchange.collections:
            mdconfig.coul_method = getattr(
                interchange["Electrostatics"],
                "periodic_potential" if mdconfig.periodic else "nonperiodic_potential",
            )
            mdconfig.coul_cutoff = interchange["Electrostatics"].cutoff

        return mdconfig

    def apply(self, interchange: "Interchange"):
        """Attempt to apply these settings to an Interchange object."""
        if self.periodic:
            if interchange.box is None:
                interchange.box = [10, 10, 10] * unit.nanometer
        else:
            interchange.box = None

        if "vdW" in interchange.collections:
            vdw_collection = interchange["vdW"]

            if interchange.box is None:
                vdw_collection.nonperiodic_method = self.vdw_method
            else:
                vdw_collection.periodic_method = self.vdw_method

            vdw_collection.cutoff = self.vdw_cutoff
            vdw_collection.mixing_rule = self.mixing_rule

            if self.switching_function:
                vdw_collection.switch_width = self.vdw_cutoff - self.switching_distance
            else:
                vdw_collection.switch_width = 0.0 * unit.angstrom

        if "Electrostatics" in interchange.collections:
            electrostatics = interchange["Electrostatics"]
            if self.coul_method.lower() == "pme":
                electrostatics.periodic_potential = _PME  # type: ignore[assignment]
            else:
                electrostatics.periodic_potential = self.coul_method  # type: ignore[assignment]
            electrostatics.cutoff = self.coul_cutoff

    def write_mdp_file(self, mdp_file: str = "auto_generated.mdp") -> None:
        """Write a GROMACS `.mdp` file for running single-point energies."""
        with open(mdp_file, "w") as mdp:
            mdp.write(MDP_HEADER)

            if self.periodic:
                mdp.write("pbc = xyz\n")
            else:
                mdp.write("pbc = no\n")

            mdp.write(f"constraints = {self.constraints}\n")

            coul_cutoff = round(self.coul_cutoff.m_as(unit.nanometer), 4)

            if self.coul_method == "cutoff":
                mdp.write("coulombtype = Cut-off\n")
                mdp.write("coulomb-modifier = None\n")
                mdp.write(f"rcoulomb = {coul_cutoff}\n")
            elif self.coul_method in (_PME, "PME", "pme"):
                if not self.periodic:
                    raise UnsupportedCutoffMethodError(
                        "PME is not valid with a non-periodic system.",
                    )
                mdp.write("coulombtype = PME\n")
                mdp.write(f"rcoulomb = {coul_cutoff}\n")
                mdp.write("coulomb-modifier = None\n")
                mdp.write("fourier-spacing = 0.12\n")
            elif self.coul_method == "reactionfield":
                mdp.write("coulombtype = Reaction-field\n")
                mdp.write(f"rcoulomb = {coul_cutoff}\n")
            else:
                raise UnsupportedExportError(
                    f"Electrostatics method {self.coul_method} not supported",
                )

            if self.vdw_method == "cutoff":
                mdp.write("vdwtype = cutoff\n")
            elif self.vdw_method == _PME:
                mdp.write("vdwtype = PME\n")
            else:
                raise UnsupportedExportError(
                    f"vdW method {self.vdw_method} not supported",
                )

            vdw_cutoff = round(self.vdw_cutoff.m_as(unit.nanometer), 4)
            mdp.write(f"rvdw = {vdw_cutoff}\n")

            if self.switching_function:
                mdp.write("vdw-modifier = Potential-switch\n")
                distance = round(self.switching_distance.m_as(unit.nanometer), 4)
                mdp.write(f"rvdw-switch = {distance}\n")
            else:
                mdp.write("vdw-modifier = None\n")
                mdp.write("rvdwswitch = 0\n")

<<<<<<< HEAD
    def write_lammps_input(self, input_file: str, interchange: "Interchange"):
=======
    def write_lammps_input(
        self,
        interchange: "Interchange",
        input_file: str = "run.in",
    ) -> None:
>>>>>>> 65dfd809
        """Write a LAMMPS input file for running single-point energies."""
        # TODO: Get constrained angles
        # TODO: Process rigid water

        def _get_coeffs_of_constrained_bonds_and_angles(
            interchange: "Interchange",
        ) -> tuple[set[int], set[int]]:
            """
            Get coefficients of bonds and angles that appear to be constrained.

            Refactor this when LAMMPS export uses a dedicated class.

            * Coefficients are matched by stored SMIRKS
            * Coefficients are ints associated with Bond Coeffs / Angle Coeffs section
            * Coefficients are zero-indexed
            """
            constraint_styles = {
                key.associated_handler for key in interchange["Constraints"].potentials
            }

            if len(constraint_styles.difference({"Bonds", "Angles"})) > 0:
                raise NotImplementedError(
                    "Found unsupported constraints case in LAMMPS input writer.",
                )

            constrained_bond_smirks = {
                key.id
                for key in interchange["Constraints"].potentials
                if key.associated_handler == "Bonds"
            }

            constrained_angle_smirks = {
                key.id
                for key in interchange["Constraints"].potentials
                if key.associated_handler == "Angles"
            }

            return (
                {
                    key
                    for key, val in dict(
                        enumerate(interchange["Bonds"].potentials),
                    ).items()
                    if val.id in constrained_bond_smirks
                },
                {
                    key
                    for key, val in dict(
                        enumerate(interchange["Angles"].potentials),
                    ).items()
                    if val.id in constrained_angle_smirks
                },
            )

        # zero-indexed here
        (
            constrained_bond_coeffs,
            constrained_angle_coeffs,
        ) = _get_coeffs_of_constrained_bonds_and_angles(interchange)

        with open(input_file, "w") as lmp:

            if self.switching_function is not None:
                if self.switching_distance.m > 0.0:
                    warnings.warn(
                        f"A switching distance {self.switching_distance} was specified by the "
                        "force field, but LAMMPS may not implement a switching function as "
                        "specified by SMIRNOFF. Using a hard cut-off instead. Non-bonded "
                        "interactions will be affected.",
                        SwitchingFunctionNotImplementedWarning,
                    )

            lmp.write(
                "units real\n"
                "atom_style full\n"
                "\n"
                "dimension 3\nboundary p p p\n\n",
            )

<<<<<<< HEAD
            if len(interchange["Bonds"].key_map) > 0:
                lmp.write("bond_style hybrid harmonic\n")

            if len(interchange["Angles"].key_map) > 0:
                lmp.write("angle_style hybrid harmonic\n")

            if len(interchange["ProperTorsions"].key_map) > 0:
                lmp.write("dihedral_style hybrid fourier\n")

            if len(interchange["ImproperTorsions"].key_map) > 0:
=======
            if interchange.topology.n_bonds > 0:
                lmp.write("bond_style hybrid harmonic\n")

            if interchange.topology.n_angles > 0:
                lmp.write("angle_style hybrid harmonic\n")

            if interchange.topology.n_propers > 0:
                lmp.write("dihedral_style hybrid fourier\n")

            if interchange.topology.n_impropers > 0:
>>>>>>> 65dfd809
                lmp.write("improper_style cvff\n")

            # TODO: LAMMPS puts this information in the "run" file. Should it live in MDConfig or not?
            scale_factors = {
                "vdW": {
                    "1-2": 0.0,
                    "1-3": 0.0,
                    "1-4": 0.5,
                    "1-5": 1,
                },
                "Electrostatics": {
                    "1-2": 0.0,
                    "1-3": 0.0,
                    "1-4": 0.8333333333,
                    "1-5": 1,
                },
            }

            lmp.write(
                "special_bonds lj "
                f"{scale_factors['vdW']['1-2']} "
                f"{scale_factors['vdW']['1-3']} "
                f"{scale_factors['vdW']['1-4']} "
                "coul "
                f"{scale_factors['Electrostatics']['1-2']} "
                f"{scale_factors['Electrostatics']['1-3']} "
                f"{scale_factors['Electrostatics']['1-4']} "
                "\n",
            )

            vdw_cutoff = round(self.vdw_cutoff.m_as(unit.angstrom), 4)
            coul_cutoff = round(self.coul_cutoff.m_as(unit.angstrom), 4)

            if self.coul_method == _PME:
                lmp.write(f"pair_style lj/cut/coul/long {vdw_cutoff} {coul_cutoff}\n")
            elif self.coul_method == "cutoff":
                lmp.write(f"pair_style lj/cut/coul/cut {vdw_cutoff} {coul_cutoff}\n")
            else:
                raise UnsupportedExportError(
                    f"Unsupported electrostatics method {self.coul_method}",
                )

            if self.mixing_rule == "lorentz-berthelot":
                lmp.write("pair_modify mix arithmetic tail yes\n\n")
            elif self.mixing_rule == "geometric":
                lmp.write("pair_modify mix geometric tail yes\n\n")
            else:
                raise UnsupportedExportError(
                    f"Mixing rule {self.mixing_rule} not supported",
                )

            lmp.write("read_data out.lmp\n\n")
            lmp.write(
                "thermo_style custom ebond eangle edihed eimp epair evdwl ecoul elong etail pe\n\n",
            )

            if len(constrained_bond_coeffs.union(constrained_angle_coeffs)) > 0:
                # https://docs.lammps.org/fix_shake.html
                # TODO: Apply fix to just a group (sub-group)?
                lmp.write(
                    "fix 100 all shake 0.0001 20 10 ",
                )

                if constrained_bond_coeffs:
                    lmp.write(
                        f"b {' '.join([str(val + 1) for val in constrained_bond_coeffs])}",
                    )

                if constrained_angle_coeffs:
                    lmp.write(
                        f"a {' '.join([str(val + 1) for val in constrained_angle_coeffs])}",
                    )

            if self.coul_method == _PME:
                # Note: LAMMPS will error out if using kspace on something with all zero charges,
                # so this may not work if all partial charges are zero
                lmp.write("kspace_style pppm 1e-4\n")

            lmp.write("run 0\n")

    def write_sander_input_file(self, input_file: str = "run.in") -> None:
        """Write a Sander input file for running single-point energies."""
        with open(input_file, "w") as sander:
            sander.write("single-point energy\n&cntrl\nimin=1,\nmaxcyc=0,\nntb=1,\n")

            if self.switching_function is not None:
                if self.switching_distance.m > 0.0:
                    warnings.warn(
                        f"A switching distance {self.switching_distance} was specified by the "
                        "force field, but Amber does not implement a switching function. Using a "
                        "hard cut-off instead. Non-bonded interactions will be affected.",
                        SwitchingFunctionNotImplementedWarning,
                    )

                # Whether this is stored as zero or positive distance, pass a
                # negative value to ensure it's turned off.
                sander.write(f"fswitch={-1.0},\n")

            if self.constraints in ["none", None]:
                sander.write("ntc=1,\nntf=1,\n")
            # TODO: This is an approximation, but most of the time these will be set to 2
            #       Amber cannot ignore H-O-H angle energy without ignoring all H-X-X angles,
            #       See 21.7.1. in Amber22 manual
            elif self.constraints in ("h-bonds", "all-bonds", "all-angles"):
                sander.write(
                    "ntc=1,\n"  # do NOT perform shake, since it will modify positions, but ...
                    "ntf=2,\n",  # ... ignore interactions of bonds including hydrogen atoms
                )
            # TODO: Cover other cases, though hard to reach with mainline OpenFF force fields
            else:
                raise UnsupportedExportError(
                    f"Unclear how to apply {self.constraints} with sander",
                )

            if self.vdw_method == "cutoff":
                vdw_cutoff = round(self.vdw_cutoff.m_as(unit.angstrom), 4)
                sander.write(f"cut={vdw_cutoff},\n")
            else:
                raise UnsupportedExportError(
                    f"vdW method {self.vdw_method} not supported",
                )

            if self.coul_method == _PME:
                sander.write("/\n&ewald\norder=4\nskinnb=1.0\n/")

            sander.write("/\n")


def _infer_constraints(interchange: "Interchange") -> str:
    if "Constraints" not in interchange.collections:
        return "none"
    elif "Bonds" not in interchange.collections:
        return "none"
    else:
        num_constraints = len(interchange["Constraints"].key_map)
        if num_constraints == 0:
            return "none"
        else:
            from openff.interchange.components.toolkit import _get_num_h_bonds

            num_h_bonds = _get_num_h_bonds(interchange.topology)

            num_bonds = len(interchange["Bonds"].key_map)
            num_angles = len(interchange["Angles"].key_map)

            if num_constraints == num_h_bonds:
                return "h-bonds"
            elif num_constraints == len(interchange["Bonds"].key_map):
                return "all-bonds"
            elif num_constraints == (num_bonds + num_angles):
                return "all-angles"

            else:
                warnings.warn(
                    "Ambiguous failure while processing constraints. Constraining h-bonds as a stopgap.",
                )

                return "h-bonds"


def get_smirnoff_defaults(periodic: bool = False) -> MDConfig:
    """Return an `MDConfig` object that matches settings used in SMIRNOFF force fields (through Sage)."""
    return MDConfig(
        periodic=periodic,
        constraints="h-bonds",
        vdw_method="cutoff",
        vdw_cutoff=0.9 * unit.nanometer,
        mixing_rule="lorentz-berthelot",
        switching_function=True,
        switching_distance=0.8 * unit.nanometer,
        coul_method="PME" if periodic else "Coulomb",
    )


def get_intermol_defaults(periodic: bool = False) -> MDConfig:
    """
    Return an `MDConfig` object that attempts to match settings used in InterMol tests.

    These settings are poor choices for production but can be useful for testing. See also
        - 10.1007/s10822-016-9977-1
        - https://github.com/shirtsgroup/InterMol/blob/master/intermol/tests/
            /gromacs/grompp_vacuum.mdp
            /lammps/unit_tests/atom_style-full_vacuum/atom_style-full-data_vacuum.input
            /amber/min_vacuum.in

    Parameters
    ----------
    periodic: bool, default=False
        Whether to use periodic boundary conditions.

    Returns
    -------
    config: MDConfig
        An `MDConfig` object with settings that match those used in InterMol tests.

    """
    return MDConfig(
        periodic=periodic,
        constraints="none",
        vdw_method="cutoff",
        vdw_cutoff=0.9 * unit.nanometer,
        mixing_rule="lorentz-berthelot",
        switching_function=False,
        switching_distance=0.0,
        coul_method="PME" if periodic else "cutoff",
        coul_cutoff=(0.9 * unit.nanometer if periodic else 2.0 * unit.nanometer),
    )<|MERGE_RESOLUTION|>--- conflicted
+++ resolved
@@ -201,15 +201,11 @@
                 mdp.write("vdw-modifier = None\n")
                 mdp.write("rvdwswitch = 0\n")
 
-<<<<<<< HEAD
-    def write_lammps_input(self, input_file: str, interchange: "Interchange"):
-=======
     def write_lammps_input(
         self,
         interchange: "Interchange",
         input_file: str = "run.in",
     ) -> None:
->>>>>>> 65dfd809
         """Write a LAMMPS input file for running single-point energies."""
         # TODO: Get constrained angles
         # TODO: Process rigid water
@@ -289,7 +285,6 @@
                 "dimension 3\nboundary p p p\n\n",
             )
 
-<<<<<<< HEAD
             if len(interchange["Bonds"].key_map) > 0:
                 lmp.write("bond_style hybrid harmonic\n")
 
@@ -300,18 +295,6 @@
                 lmp.write("dihedral_style hybrid fourier\n")
 
             if len(interchange["ImproperTorsions"].key_map) > 0:
-=======
-            if interchange.topology.n_bonds > 0:
-                lmp.write("bond_style hybrid harmonic\n")
-
-            if interchange.topology.n_angles > 0:
-                lmp.write("angle_style hybrid harmonic\n")
-
-            if interchange.topology.n_propers > 0:
-                lmp.write("dihedral_style hybrid fourier\n")
-
-            if interchange.topology.n_impropers > 0:
->>>>>>> 65dfd809
                 lmp.write("improper_style cvff\n")
 
             # TODO: LAMMPS puts this information in the "run" file. Should it live in MDConfig or not?
@@ -385,6 +368,8 @@
                         f"a {' '.join([str(val + 1) for val in constrained_angle_coeffs])}",
                     )
 
+                lmp.write("\n")
+
             if self.coul_method == _PME:
                 # Note: LAMMPS will error out if using kspace on something with all zero charges,
                 # so this may not work if all partial charges are zero
