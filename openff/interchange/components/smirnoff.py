"""Models and utilities for processing SMIRNOFF data."""
import abc
import copy
import functools
from collections import defaultdict
from typing import (
    TYPE_CHECKING,
    Any,
    DefaultDict,
    Dict,
    List,
    Tuple,
    Type,
    TypeVar,
    Union,
)

import numpy as np
from openff.toolkit.topology import Molecule
from openff.toolkit.typing.engines.smirnoff.parameters import (
    AngleHandler,
    BondHandler,
    ChargeIncrementModelHandler,
    ConstraintHandler,
    ElectrostaticsHandler,
    ImproperTorsionHandler,
    LibraryChargeHandler,
    ParameterHandler,
    ProperTorsionHandler,
    ToolkitAM1BCCHandler,
    UnassignedProperTorsionParameterException,
    UnassignedValenceParameterException,
    VirtualSiteHandler,
    vdWHandler,
)
from openff.units import unit
from openmm import unit as openmm_unit
from pydantic import Field
from typing_extensions import Literal

from openff.interchange.components.potentials import (
    Potential,
    PotentialHandler,
    WrappedPotential,
)
from openff.interchange.components.toolkit import _validated_list_to_array
from openff.interchange.exceptions import (
    InvalidParameterHandlerError,
    MissingParametersError,
    SMIRNOFFParameterAttributeNotImplementedError,
)
from openff.interchange.models import PotentialKey, TopologyKey, VirtualSiteKey
from openff.interchange.types import FloatQuantity

kcal_mol = openmm_unit.kilocalorie_per_mole
kcal_mol_angstroms = kcal_mol / openmm_unit.angstrom**2
kcal_mol_radians = kcal_mol / openmm_unit.radian**2

if TYPE_CHECKING:

    from openff.toolkit.topology import Topology
    from openff.units.unit import Quantity
<<<<<<< HEAD

    from openff.interchange.components.mdtraj import _OFFBioTop
=======
>>>>>>> 9792735a

    ElectrostaticsHandlerType = Union[
        ElectrostaticsHandler,
        ChargeIncrementModelHandler,
        LibraryChargeHandler,
        ToolkitAM1BCCHandler,
    ]


T = TypeVar("T", bound="SMIRNOFFPotentialHandler")
TP = TypeVar("TP", bound="PotentialHandler")


class SMIRNOFFPotentialHandler(PotentialHandler, abc.ABC):
    """Base class for handlers storing potentials produced by SMIRNOFF force fields."""

    @classmethod
    @abc.abstractmethod
    def allowed_parameter_handlers(cls):
        """Return a list of allowed types of ParameterHandler classes."""
        raise NotImplementedError()

    @classmethod
    @abc.abstractmethod
    def supported_parameters(cls):
        """Return a list of parameter attributes supported by this handler."""
        raise NotImplementedError()

    #    @classmethod
    #    @abc.abstractmethod
    #    def valence_terms(cls, topology):
    #        """Return an interable of all of one type of valence term in this topology."""
    #        raise NotImplementedError()

    @classmethod
    def check_supported_parameters(cls, parameter_handler: ParameterHandler):
        """Verify that a parameter handler is in an allowed list of handlers."""
        for parameter in parameter_handler.parameters:
            for parameter_attribute in parameter._get_defined_parameter_attributes():
                if parameter_attribute not in cls.supported_parameters():
                    raise SMIRNOFFParameterAttributeNotImplementedError(
                        parameter_attribute,
                    )

    def store_matches(
        self,
        parameter_handler: ParameterHandler,
        topology: "Topology",
    ) -> None:
        """Populate self.slot_map with key-val pairs of [TopologyKey, PotentialKey]."""
        parameter_handler_name = getattr(parameter_handler, "_TAGNAME", None)
        if self.slot_map:
            # TODO: Should the slot_map always be reset, or should we be able to partially
            # update it? Also Note the duplicated code in the child classes
            self.slot_map = dict()
        matches = parameter_handler.find_matches(topology)
        for key, val in matches.items():
            topology_key = TopologyKey(atom_indices=key)
            potential_key = PotentialKey(
                id=val.parameter_type.smirks, associated_handler=parameter_handler_name
            )
            self.slot_map[topology_key] = potential_key

        if self.__class__.__name__ in ["SMIRNOFFBondHandler", "SMIRNOFFAngleHandler"]:
            valence_terms = self.valence_terms(topology)  # type: ignore[attr-defined]

            parameter_handler._check_all_valence_terms_assigned(
                assigned_terms=matches,
                topology=topology,
                valence_terms=valence_terms,
                exception_cls=UnassignedValenceParameterException,
            )

    @classmethod
    def _from_toolkit(
        cls: Type[T],
        parameter_handler: TP,
        topology: "Topology",
    ) -> T:
        """
        Create a SMIRNOFFPotentialHandler from toolkit data.

        """
        if type(parameter_handler) not in cls.allowed_parameter_handlers():
            raise InvalidParameterHandlerError(type(parameter_handler))

        handler = cls()
        if hasattr(handler, "fractional_bondorder_method"):
            if getattr(parameter_handler, "fractional_bondorder_method", None):
                handler.fractional_bond_order_method = (  # type: ignore[attr-defined]
                    parameter_handler.fractional_bondorder_method  # type: ignore[attr-defined]
                )
                handler.fractional_bond_order_interpolation = (  # type: ignore[attr-defined]
                    parameter_handler.fractional_bondorder_interpolation  # type: ignore[attr-defined]
                )
        handler.store_matches(parameter_handler=parameter_handler, topology=topology)
        handler.store_potentials(parameter_handler=parameter_handler)

        return handler


class SMIRNOFFBondHandler(SMIRNOFFPotentialHandler):
    """Handler storing bond potentials as produced by a SMIRNOFF force field."""

    type: Literal["Bonds"] = "Bonds"
    expression: Literal["k/2*(r-length)**2"] = "k/2*(r-length)**2"
    fractional_bond_order_method: Literal["AM1-Wiberg", "None"] = "AM1-Wiberg"
    fractional_bond_order_interpolation: Literal["linear"] = "linear"

    # Note that Parsley shipped with `"None"` (not `None`!) as the default value
    # for the bond order interpolation, so disallowing it would be problematic.
    #
    # >>> from openff.toolkit.typing.engines.smirnoff import ForceField
    # >>> ForceField("openff-1.0.0.offxml")['Bonds'].fractional_bondorder_method
    # 'None'
    # >>> ForceField("openff-1.0.0.offxml")['ProperTorsions'].fractional_bondorder_method
    # 'AM1-Wiberg'

    @classmethod
    def allowed_parameter_handlers(cls):
        """Return a list of allowed types of ParameterHandler classes."""
        return [BondHandler]

    @classmethod
    def supported_parameters(cls):
        """Return a list of supported parameter attribute names."""
        return ["smirks", "id", "k", "length", "k_bondorder", "length_bondorder"]

    @classmethod
    def valence_terms(cls, topology):
        """Return all bonds in this topology."""
        return [tuple(b.atoms) for b in topology.bonds]

    def store_matches(
        self,
        parameter_handler: ParameterHandler,
        topology: "Topology",
    ) -> None:
        """
        Populate self.slot_map with key-val pairs of slots and unique potential identifiers.
        """
        parameter_handler_name = getattr(parameter_handler, "_TAGNAME", None)
        if self.slot_map:
            # TODO: Should the slot_map always be reset, or should we be able to partially
            # update it? Also Note the duplicated code in the child classes
            self.slot_map = dict()
        matches = parameter_handler.find_matches(topology)
        for key, val in matches.items():
            param = val.parameter_type
            if param.k_bondorder or param.length_bondorder:
                bond = topology.get_bond_between(*key)
                fractional_bond_order = bond.fractional_bond_order
                if not fractional_bond_order:
                    assert self._get_uses_interpolation(parameter_handler)
                    raise RuntimeError(
                        "Bond orders should already be assigned at this point"
                    )
            else:
                fractional_bond_order = None
            topology_key = TopologyKey(
                atom_indices=key, bond_order=fractional_bond_order
            )
            potential_key = PotentialKey(
                id=val.parameter_type.smirks,
                associated_handler=parameter_handler_name,
                bond_order=fractional_bond_order,
            )
            self.slot_map[topology_key] = potential_key

        valence_terms = self.valence_terms(topology)

        parameter_handler._check_all_valence_terms_assigned(
            topology=topology,
            assigned_terms=matches,
            valence_terms=valence_terms,
            exception_cls=UnassignedValenceParameterException,
        )

    def store_potentials(self, parameter_handler: "BondHandler") -> None:
        """
        Populate self.potentials with key-val pairs of [TopologyKey, PotentialKey].

        """
        if self.potentials:
            self.potentials = dict()
        for topology_key, potential_key in self.slot_map.items():
            smirks = potential_key.id
            parameter = parameter_handler.get_parameter({"smirks": smirks})[0]
            if topology_key.bond_order:  # type: ignore[union-attr]
                bond_order = topology_key.bond_order  # type: ignore[union-attr]
                if parameter.k_bondorder:
                    data = parameter.k_bondorder
                else:
                    data = parameter.length_bondorder
                coeffs = _get_interpolation_coeffs(
                    fractional_bond_order=bond_order,
                    data=data,
                )
                pots = []
                map_keys = [*data.keys()]
                for map_key in map_keys:
                    pots.append(
                        Potential(
                            parameters={
                                "k": parameter.k_bondorder[map_key],
                                "length": parameter.length_bondorder[map_key],
                            },
                            map_key=map_key,
                        )
                    )
                potential = WrappedPotential(
                    {pot: coeff for pot, coeff in zip(pots, coeffs)}
                )
            else:
                potential = Potential(  # type: ignore[assignment]
                    parameters={
                        "k": parameter.k,
                        "length": parameter.length,
                    },
                )
            self.potentials[potential_key] = potential

    def _get_uses_interpolation(self, parameter_handler: "BondHandler") -> bool:
        if (
            any(
                getattr(p, "k_bondorder", None) is not None
                for p in parameter_handler.parameters
            )
        ) or (
            any(
                getattr(p, "length_bondorder", None) is not None
                for p in parameter_handler.parameters
            )
        ):
            return True
        else:
            return False

    @classmethod
    def _from_toolkit(
        cls: Type[T],
        parameter_handler: "BondHandler",
        topology: "Topology",
    ) -> T:
        """
        Create a SMIRNOFFBondHandler from toolkit data.

        """
        # TODO: This method overrides SMIRNOFFPotentialHandler.from_toolkit in order to gobble up
        # a ConstraintHandler. This seems like a good solution for the interdependence, but is also
        # not a great practice. A better solution would involve not overriding the method with a
        # different function signature.
        if type(parameter_handler) not in cls.allowed_parameter_handlers():
            raise InvalidParameterHandlerError

        handler: T = cls(
            type="Bonds",
            expression="k/2*(r-length)**2",
            fractional_bond_order_method=parameter_handler.fractional_bondorder_method,
            fractional_bond_order_interpolation=parameter_handler.fractional_bondorder_interpolation,
        )

        if handler._get_uses_interpolation(parameter_handler):  # type: ignore[attr-defined]
            for molecule in topology.molecules:
                # TODO: expose conformer generation and fractional bond order assigment
                # knobs to user via API
                molecule.generate_conformers(n_conformers=1)
                molecule.assign_fractional_bond_orders(
                    bond_order_model=handler.fractional_bond_order_method.lower(),  # type: ignore[attr-defined]
                )

        handler.store_matches(parameter_handler=parameter_handler, topology=topology)
        handler.store_potentials(parameter_handler=parameter_handler)

        return handler


class SMIRNOFFConstraintHandler(SMIRNOFFPotentialHandler):
    """Handler storing constraint potentials as produced by a SMIRNOFF force field."""

    type: Literal["Constraints"] = "Constraints"
    expression: Literal[""] = ""
    constraints: Dict[
        PotentialKey, bool
    ] = dict()  # should this be named potentials for consistency?

    @classmethod
    def allowed_parameter_handlers(cls):
        """Return a list of allowed types of ParameterHandler classes."""
        return [BondHandler, ConstraintHandler]

    @classmethod
    def supported_parameters(cls):
        """Return a list of supported parameter attribute names."""
        return ["smirks", "id", "k", "length", "distance"]

    @classmethod
    def _from_toolkit(  # type: ignore[override]
        cls: Type[T],
        parameter_handler: List,
        topology: "Topology",
    ) -> T:
        """
        Create a SMIRNOFFPotentialHandler from toolkit data.

        """
        if isinstance(parameter_handler, list):
            parameter_handlers = parameter_handler
        else:
            parameter_handlers = [parameter_handler]

        for parameter_handler in parameter_handlers:
            if type(parameter_handler) not in cls.allowed_parameter_handlers():
                raise InvalidParameterHandlerError(type(parameter_handler))

        handler = cls()
        handler.store_constraints(  # type: ignore[attr-defined]
            parameter_handlers=parameter_handlers, topology=topology
        )

        return handler

    def store_constraints(
        self,
        parameter_handlers: Any,
        topology: "Topology",
    ) -> None:
        """Store constraints."""
        if self.slot_map:
            self.slot_map = dict()

        constraint_handler = [
            p for p in parameter_handlers if type(p) == ConstraintHandler
        ][0]
        constraint_matches = constraint_handler.find_matches(topology)

        if any([type(p) == BondHandler for p in parameter_handlers]):
            bond_handler = [p for p in parameter_handlers if type(p) == BondHandler][0]
            bonds = SMIRNOFFBondHandler._from_toolkit(
                parameter_handler=bond_handler,
                topology=topology,
            )
        else:
            bond_handler = None
            bonds = None

        for key, match in constraint_matches.items():
            topology_key = TopologyKey(atom_indices=key)
            smirks = match.parameter_type.smirks
            distance = match.parameter_type.distance
            if distance is not None:
                # This constraint parameter is fully specified
                potential_key = PotentialKey(
                    id=smirks, associated_handler="Constraints"
                )
                distance = match.parameter_type.distance
            else:
                # This constraint parameter depends on the BondHandler ...
                if bond_handler is None:
                    raise MissingParametersError(
                        f"Constraint with SMIRKS pattern {smirks} found with no distance "
                        "specified, and no corresponding bond parameters were found. The distance "
                        "of this constraint is not specified."
                    )
                # ... so use the same PotentialKey instance as the BondHandler to look up the distance
                potential_key = bonds.slot_map[topology_key]  # type: ignore[union-attr]
                self.slot_map[topology_key] = potential_key
                distance = bonds.potentials[potential_key].parameters["length"]  # type: ignore[union-attr]
            potential = Potential(
                parameters={
                    "distance": distance,
                }
            )
            self.constraints[potential_key] = potential  # type: ignore[assignment]


class SMIRNOFFAngleHandler(SMIRNOFFPotentialHandler):
    """Handler storing angle potentials as produced by a SMIRNOFF force field."""

    type: Literal["Angles"] = "Angles"
    expression: Literal["k/2*(theta-angle)**2"] = "k/2*(theta-angle)**2"

    @classmethod
    def allowed_parameter_handlers(cls):
        """Return a list of allowed types of ParameterHandler classes."""
        return [AngleHandler]

    @classmethod
    def supported_parameters(cls):
        """Return a list of supported parameter attributes."""
        return ["smirks", "id", "k", "angle"]

    @classmethod
    def valence_terms(cls, topology):
        """Return all angles in this topology."""
        return list(topology.angles)

    def store_potentials(self, parameter_handler: "AngleHandler") -> None:
        """
        Populate self.potentials with key-val pairs of [TopologyKey, PotentialKey].

        """
        for potential_key in self.slot_map.values():
            smirks = potential_key.id
            # ParameterHandler.get_parameter returns a list, although this
            # should only ever be length 1
            parameter = parameter_handler.get_parameter({"smirks": smirks})[0]
            potential = Potential(
                parameters={
                    "k": parameter.k,
                    "angle": parameter.angle,
                },
            )
            self.potentials[potential_key] = potential

    @classmethod
    def f_from_toolkit(
        cls: Type[T],
        parameter_handler: "AngleHandler",
        topology: "Topology",
    ) -> T:
        """
        Create a SMIRNOFFAngleHandler from toolkit data.

        """
        handler = cls()
        handler.store_matches(parameter_handler=parameter_handler, topology=topology)
        handler.store_potentials(parameter_handler=parameter_handler)

        return handler


class SMIRNOFFProperTorsionHandler(SMIRNOFFPotentialHandler):
    """Handler storing proper torsions potentials as produced by a SMIRNOFF force field."""

    type: Literal["ProperTorsions"] = "ProperTorsions"
    expression: Literal[
        "k*(1+cos(periodicity*theta-phase))"
    ] = "k*(1+cos(periodicity*theta-phase))"
    fractional_bond_order_method: Literal["AM1-Wiberg"] = "AM1-Wiberg"
    fractional_bond_order_interpolation: Literal["linear"] = "linear"

    @classmethod
    def allowed_parameter_handlers(cls):
        """Return a list of allowed types of ParameterHandler classes."""
        return [ProperTorsionHandler]

    @classmethod
    def supported_parameters(cls):
        """Return a list of supported parameter attribute names."""
        return ["smirks", "id", "k", "periodicity", "phase", "idivf", "k_bondorder"]

    def store_matches(
        self,
        parameter_handler: "ProperTorsionHandler",
        topology: "Topology",
    ) -> None:
        """
        Populate self.slot_map with key-val pairs of slots and unique potential identifiers.

        """
        if self.slot_map:
            self.slot_map = dict()
        matches = parameter_handler.find_matches(topology)
        for key, val in matches.items():
            param = val.parameter_type
            n_terms = len(val.parameter_type.phase)
            for n in range(n_terms):
                smirks = param.smirks
                if param.k_bondorder:
                    # The relevant bond order is that of the _central_ bond in the torsion
                    bond = topology.get_bond_between(key[1], key[2])
                    fractional_bond_order = bond.fractional_bond_order
                    if not fractional_bond_order:
                        raise RuntimeError(
                            "Bond orders should already be assigned at this point"
                        )
                else:
                    fractional_bond_order = None
                topology_key = TopologyKey(
                    atom_indices=key, mult=n, bond_order=fractional_bond_order
                )
                potential_key = PotentialKey(
                    id=smirks,
                    mult=n,
                    associated_handler="ProperTorsions",
                    bond_order=fractional_bond_order,
                )
                self.slot_map[topology_key] = potential_key

        parameter_handler._check_all_valence_terms_assigned(
            topology=topology,
            assigned_terms=matches,
            valence_terms=list(topology.propers),
            exception_cls=UnassignedProperTorsionParameterException,
        )

    def store_potentials(self, parameter_handler: "ProperTorsionHandler") -> None:
        """
        Populate self.potentials with key-val pairs of [TopologyKey, PotentialKey].

        """
        for topology_key, potential_key in self.slot_map.items():
            smirks = potential_key.id
            n = potential_key.mult
            parameter = parameter_handler.get_parameter({"smirks": smirks})[0]
            # n_terms = len(parameter.k)
            if topology_key.bond_order:  # type: ignore[union-attr]
                bond_order = topology_key.bond_order  # type: ignore[union-attr]
                data = parameter.k_bondorder[n]
                coeffs = _get_interpolation_coeffs(
                    fractional_bond_order=bond_order,
                    data=data,
                )
                pots = []
                map_keys = [*data.keys()]
                for map_key in map_keys:
                    parameters = {
                        "k": parameter.k_bondorder[n][map_key],
                        "periodicity": parameter.periodicity[n] * unit.dimensionless,
                        "phase": parameter.phase[n],
                        "idivf": parameter.idivf[n] * unit.dimensionless,
                    }
                    pots.append(
                        Potential(
                            parameters=parameters,
                            map_key=map_key,
                        )
                    )
                potential = WrappedPotential(
                    {pot: coeff for pot, coeff in zip(pots, coeffs)}
                )
            else:
                parameters = {
                    "k": parameter.k[n],
                    "periodicity": parameter.periodicity[n] * unit.dimensionless,
                    "phase": parameter.phase[n],
                    "idivf": parameter.idivf[n] * unit.dimensionless,
                }
                potential = Potential(parameters=parameters)  # type: ignore[assignment]
            self.potentials[potential_key] = potential

    @classmethod
    def _from_toolkit(
        cls: Type[T],
        parameter_handler: "ProperTorsionHandler",
        topology: "Topology",
    ) -> T:
        """
        Create a SMIRNOFFProperTorsionHandler from toolkit data.

        """
        handler: T = cls(
            type="ProperTorsions",
            expression="k*(1+cos(periodicity*theta-phase))",
            fractional_bond_order_method=parameter_handler.fractional_bondorder_method,
            fractional_bond_order_interpolation=parameter_handler.fractional_bondorder_interpolation,
        )

        if any(
            getattr(p, "k_bondorder", None) is not None
            for p in parameter_handler.parameters
        ):
            for ref_mol in topology.reference_molecules:
                # TODO: expose conformer generation and fractional bond order assigment
                # knobs to user via API
                ref_mol.generate_conformers(n_conformers=1)
                ref_mol.assign_fractional_bond_orders(
                    bond_order_model=handler.fractional_bond_order_method.lower(),  # type: ignore[attr-defined]
                )

        handler.store_matches(parameter_handler=parameter_handler, topology=topology)
        handler.store_potentials(parameter_handler=parameter_handler)

        return handler


class SMIRNOFFImproperTorsionHandler(SMIRNOFFPotentialHandler):
    """Handler storing improper torsions potentials as produced by a SMIRNOFF force field."""

    type: Literal["ImproperTorsions"] = "ImproperTorsions"
    expression: Literal[
        "k*(1+cos(periodicity*theta-phase))"
    ] = "k*(1+cos(periodicity*theta-phase))"

    @classmethod
    def allowed_parameter_handlers(cls):
        """Return a list of allowed types of ParameterHandler classes."""
        return [ImproperTorsionHandler]

    @classmethod
    def supported_parameters(cls):
        """Return a list of supported parameter attribute names."""
        return ["smirks", "id", "k", "periodicity", "phase", "idivf"]

    def store_matches(
        self,
        parameter_handler: "ImproperTorsionHandler",
        topology: "Topology",
    ) -> None:
        """
        Populate self.slot_map with key-val pairs of slots and unique potential identifiers.

        """
        if self.slot_map:
            self.slot_map = dict()
        matches = parameter_handler.find_matches(topology)
        for key, val in matches.items():
            parameter_handler._assert_correct_connectivity(
                val,
                [
                    (0, 1),
                    (1, 2),
                    (1, 3),
                ],
            )
            n_terms = len(val.parameter_type.k)
            for n in range(n_terms):

                smirks = val.parameter_type.smirks
                non_central_indices = [key[0], key[2], key[3]]

                for permuted_key in [
                    (
                        non_central_indices[i],
                        non_central_indices[j],
                        non_central_indices[k],
                    )
                    for (i, j, k) in [(0, 1, 2), (1, 2, 0), (2, 0, 1)]
                ]:

                    topology_key = TopologyKey(
                        atom_indices=(key[1], *permuted_key), mult=n
                    )
                    potential_key = PotentialKey(
                        id=smirks, mult=n, associated_handler="ImproperTorsions"
                    )
                    self.slot_map[topology_key] = potential_key

    def store_potentials(self, parameter_handler: "ImproperTorsionHandler") -> None:
        """
        Populate self.potentials with key-val pairs of [TopologyKey, PotentialKey].

        """
        for potential_key in self.slot_map.values():
            smirks = potential_key.id
            n = potential_key.mult
            parameter = parameter_handler.get_parameter({"smirks": smirks})[0]
            parameters = {
                "k": parameter.k[n],
                "periodicity": parameter.periodicity[n] * unit.dimensionless,
                "phase": parameter.phase[n],
                "idivf": 3.0 * unit.dimensionless,
            }
            potential = Potential(parameters=parameters)
            self.potentials[potential_key] = potential


class _SMIRNOFFNonbondedHandler(SMIRNOFFPotentialHandler, abc.ABC):
    """Base class for handlers storing non-bonded potentials produced by SMIRNOFF force fields."""

    type: Literal["nonbonded"] = "nonbonded"

    cutoff: FloatQuantity["angstrom"] = Field(  # type: ignore
        9.0 * unit.angstrom,
        description="The distance at which pairwise interactions are truncated",
    )

    scale_13: float = Field(
        0.0, description="The scaling factor applied to 1-3 interactions"
    )
    scale_14: float = Field(
        0.5, description="The scaling factor applied to 1-4 interactions"
    )
    scale_15: float = Field(
        1.0, description="The scaling factor applied to 1-5 interactions"
    )


class SMIRNOFFvdWHandler(_SMIRNOFFNonbondedHandler):
    """Handler storing vdW potentials as produced by a SMIRNOFF force field."""

    type: Literal["vdW"] = "vdW"  # type: ignore[assignment]

    expression: Literal[
        "4*epsilon*((sigma/r)**12-(sigma/r)**6)"
    ] = "4*epsilon*((sigma/r)**12-(sigma/r)**6)"

    method: Literal["cutoff", "pme", "no-cutoff"] = Field("cutoff")

    mixing_rule: Literal["lorentz-berthelot", "geometric"] = Field(
        "lorentz-berthelot",
        description="The mixing rule (combination rule) used in computing pairwise vdW interactions",
    )

    switch_width: FloatQuantity["angstrom"] = Field(  # type: ignore
        1.0 * unit.angstrom,
        description="The width over which the switching function is applied",
    )

    @classmethod
    def allowed_parameter_handlers(cls):
        """Return a list of allowed types of ParameterHandler classes."""
        return [vdWHandler]

    @classmethod
    def supported_parameters(cls):
        """Return a list of supported parameter attributes."""
        return ["smirks", "id", "sigma", "epsilon", "rmin_half"]

    def store_potentials(self, parameter_handler: vdWHandler) -> None:
        """
        Populate self.potentials with key-val pairs of [TopologyKey, PotentialKey].

        """
        self.method = parameter_handler.method.lower()
        self.cutoff = parameter_handler.cutoff

        for potential_key in self.slot_map.values():
            smirks = potential_key.id
            parameter = parameter_handler.get_parameter({"smirks": smirks})[0]
            try:
                potential = Potential(
                    parameters={
                        "sigma": parameter.sigma,
                        "epsilon": parameter.epsilon,
                    },
                )
            except AttributeError:
                # Handle rmin_half pending https://github.com/openforcefield/openff-toolkit/pull/750
                potential = Potential(
                    parameters={
                        "sigma": parameter.sigma,
                        "epsilon": parameter.epsilon,
                    },
                )
            self.potentials[potential_key] = potential

    @classmethod
    def _from_toolkit(
        cls: Type[T],
        parameter_handler: "vdWHandler",
        topology: "Topology",
    ) -> T:
        """
        Create a SMIRNOFFvdWHandler from toolkit data.

        """
        if isinstance(parameter_handler, list):
            parameter_handlers = parameter_handler
        else:
            parameter_handlers = [parameter_handler]

        for parameter_handler in parameter_handlers:
            if type(parameter_handler) not in cls.allowed_parameter_handlers():
                raise InvalidParameterHandlerError(
                    f"Found parameter handler type {type(parameter_handler)}, which is not "
                    f"supported by potential type {type(cls)}"
                )

        handler = cls(
            scale_13=parameter_handler.scale13,
            scale_14=parameter_handler.scale14,
            scale_15=parameter_handler.scale15,
            cutoff=parameter_handler.cutoff,
            mixing_rule=parameter_handler.combining_rules.lower(),
            method=parameter_handler.method.lower(),
            switch_width=parameter_handler.switch_width,
        )
        handler.store_matches(parameter_handler=parameter_handler, topology=topology)
        handler.store_potentials(parameter_handler=parameter_handler)

        return handler

    @classmethod
    def parameter_handler_precedence(cls) -> List[str]:
        """
        Return the order in which parameter handlers take precedence when computing charges.
        """
        return ["vdw", "VirtualSites"]

    def _from_toolkit_virtual_sites(
        self,
        parameter_handler: "VirtualSiteHandler",
        topology: "Topology",
    ):
        # TODO: Merge this logic into _from_toolkit

        if not all(
            isinstance(
                p,
                (
                    VirtualSiteHandler.VirtualSiteBondChargeType,
                    VirtualSiteHandler.VirtualSiteMonovalentLonePairType,
                    VirtualSiteHandler.VirtualSiteDivalentLonePairType,
                    VirtualSiteHandler.VirtualSiteTrivalentLonePairType,
                ),
            )
            for p in parameter_handler.parameters
        ):
            raise NotImplementedError("Found unsupported virtual site types")

        matches = parameter_handler.find_matches(topology)
        for atoms, parameter_match in matches.items():
            virtual_site_type = parameter_match[0].parameter_type
            top_key = VirtualSiteKey(
                atom_indices=atoms,
                type=virtual_site_type.type,
                match=virtual_site_type.match,
            )
            pot_key = PotentialKey(
                id=virtual_site_type.smirks, associated_handler=virtual_site_type.type
            )
            pot = Potential(
                parameters={
                    "sigma": virtual_site_type.sigma,
                    "epsilon": virtual_site_type.epsilon,
                    # "distance": virtual_site_type.distance,
                }
            )
            # if virtual_site_type.type in {"MonovalentLonePair", "DivalentLonePair"}:
            #     pot.parameters.update(
            #         {
            #             "outOfPlaneAngle": virtual_site_type.outOfPlaneAngle,
            #         }
            #     )
            # if virtual_site_type.type in {"MonovalentLonePair"}:
            #     pot.parameters.update(
            #         {
            #             "inPlaneAngle": virtual_site_type.inPlaneAngle,
            #         }
            #     )

            self.slot_map.update({top_key: pot_key})
            self.potentials.update({pot_key: pot})


class SMIRNOFFElectrostaticsHandler(_SMIRNOFFNonbondedHandler):
    """
    A handler which stores any electrostatic parameters applied to a topology.

    This handler is responsible for grouping together

    * global settings for the electrostatic interactions such as the cutoff distance
      and the intramolecular scale factors.
    * partial charges which have been assigned by a ``ToolkitAM1BCC``,
      ``LibraryCharges``, or a ``ChargeIncrementModel`` parameter
      handler.
    * charge corrections applied by a ``SMIRNOFFChargeIncrementHandler``.

    rather than having each in their own handler.
    """

    type: Literal["Electrostatics"] = "Electrostatics"  # type: ignore[assignment]
    expression: Literal["coul"] = "coul"

    method: Literal["pme", "cutoff", "reaction-field", "no-cutoff"] = Field("pme")

    @classmethod
    def allowed_parameter_handlers(cls):
        """Return a list of allowed types of ParameterHandler classes."""
        return [
            LibraryChargeHandler,
            ChargeIncrementModelHandler,
            ToolkitAM1BCCHandler,
            ElectrostaticsHandler,
        ]

    @classmethod
    def supported_parameters(cls):
        """Return a list of supported parameter attribute names."""
        pass

    @property
    def charges(self) -> Dict[Union[TopologyKey, VirtualSiteKey], "Quantity"]:
        """Get the total partial charge on each atom, excluding virtual sites."""
        return self.get_charges(include_virtual_sites=False)

    @property
    def charges_with_virtual_sites(
        self,
    ) -> Dict[Union[VirtualSiteKey, TopologyKey], "Quantity"]:
        """Get the total partial charge on each atom, including virtual sites."""
        return self.get_charges(include_virtual_sites=True)

    def get_charges(
        self, include_virtual_sites=False
    ) -> Dict[Union[VirtualSiteKey, TopologyKey], "Quantity"]:
        """Get the total partial charge on each atom or particle."""
        charges: DefaultDict[Union[TopologyKey, VirtualSiteKey], float] = defaultdict(
            lambda: 0.0
        )

        for topology_key, potential_key in self.slot_map.items():

            potential = self.potentials[potential_key]

            for parameter_key, parameter_value in potential.parameters.items():

                if parameter_key == "charge_increments":
                    if type(topology_key) != VirtualSiteKey:
                        raise RuntimeError
                    charge = -1.0 * np.sum(parameter_value)
                    # assumes virtual sites can only have charges determined in one step
                    # also, topology_key is actually a VirtualSiteKey
                    charges[topology_key] = charge
                elif parameter_key in ["charge", "charge_increment"]:
                    charge = parameter_value
                    charges[topology_key.atom_indices[0]] += charge  # type: ignore
                else:
                    raise NotImplementedError()

<<<<<<< HEAD
        returned_charges: Dict[Union[VirtualSiteKey, TopologyKey], "Quantity"] = dict()
=======
        returned_charges: Dict[
            Union[VirtualSiteKey, TopologyKey],
            "Quantity",
        ] = dict()
>>>>>>> 9792735a

        for index, charge in charges.items():
            if isinstance(index, int):
                returned_charges[TopologyKey(atom_indices=(index,))] = charge
            else:
                if include_virtual_sites:
                    returned_charges[index] = charge

        return returned_charges

    @classmethod
    def parameter_handler_precedence(cls) -> List[str]:
        """
        Return the order in which parameter handlers take precedence when computing charges.
        """
        return ["LibraryCharges", "ChargeIncrementModel", "ToolkitAM1BCC"]

    @classmethod
    def _from_toolkit(
        cls: Type[T],
        parameter_handler: Any,
        topology: "Topology",
    ) -> T:
        """
        Create a SMIRNOFFElectrostaticsHandler from toolkit data.

        """
        if isinstance(parameter_handler, list):
            parameter_handlers = parameter_handler
        else:
            parameter_handlers = [parameter_handler]

        toolkit_handler_with_metadata = [
            p for p in parameter_handlers if type(p) == ElectrostaticsHandler
        ][0]

        handler = cls(
            type=toolkit_handler_with_metadata._TAGNAME,
            scale_13=toolkit_handler_with_metadata.scale13,
            scale_14=toolkit_handler_with_metadata.scale14,
            scale_15=toolkit_handler_with_metadata.scale15,
            cutoff=toolkit_handler_with_metadata.cutoff,
            method=toolkit_handler_with_metadata.method.lower(),
        )

        handler.store_matches(parameter_handlers, topology)

        return handler

    def _from_toolkit_virtual_sites(
        self,
        parameter_handler: "VirtualSiteHandler",
        topology: "Topology",
    ):
        # TODO: Merge this logic into _from_toolkit

        if not all(
            isinstance(
                p,
                (
                    VirtualSiteHandler.VirtualSiteBondChargeType,
                    VirtualSiteHandler.VirtualSiteMonovalentLonePairType,
                    VirtualSiteHandler.VirtualSiteDivalentLonePairType,
                    VirtualSiteHandler.VirtualSiteTrivalentLonePairType,
                ),
            )
            for p in parameter_handler.parameters
        ):
            raise NotImplementedError("Found unsupported virtual site types")

        matches = parameter_handler.find_matches(topology)
        for atom_indices, parameter_match in matches.items():
            virtual_site_type = parameter_match[0].parameter_type

            virtual_site_key = VirtualSiteKey(
                atom_indices=atom_indices,
                type=virtual_site_type.type,
                match=virtual_site_type.match,
            )

            virtual_site_potential_key = PotentialKey(
                id=virtual_site_type.smirks,
                associated_handler="VirtualSiteHandler",
            )

            virtual_site_potential = Potential(
                parameters={
                    "charge_increments": _validated_list_to_array(
                        virtual_site_type.charge_increment
                    ),
                }
            )

            matches = {}
            potentials = {}

            self.slot_map.update({virtual_site_key: virtual_site_potential_key})
            self.potentials.update({virtual_site_potential_key: virtual_site_potential})

            # TODO: Counter-intuitive that toolkit regression tests pass by using the counter
            # variable i as if it was the atom index - shouldn't it just use atom_index?
            for i, atom_index in enumerate(atom_indices):  # noqa
                topology_key = TopologyKey(atom_indices=(i,), mult=2)
                potential_key = PotentialKey(
                    id=virtual_site_type.smirks,
                    mult=i,
                    associated_handler="VirtualSiteHandler",
                )

                charge_increment = getattr(
                    virtual_site_type, f"charge_increment{i + 1}"
                )

                potential = Potential(parameters={"charge_increment": charge_increment})

                matches[topology_key] = potential_key
                potentials[potential_key] = potential

        self.slot_map.update(matches)
        self.potentials.update(potentials)

    @classmethod
    @functools.lru_cache(None)
    def _compute_partial_charges(cls, molecule: Molecule, method: str) -> "Quantity":
        """Call out to the toolkit's toolkit wrappers to generate partial charges."""
        molecule = copy.deepcopy(molecule)
        molecule.assign_partial_charges(method)

        return molecule.partial_charges

    @classmethod
    def _library_charge_to_potentials(
        cls,
        atom_indices: Tuple[int, ...],
        parameter: LibraryChargeHandler.LibraryChargeType,
    ) -> Tuple[Dict[TopologyKey, PotentialKey], Dict[PotentialKey, Potential]]:
        """
        Map a matched library charge parameter to a set of potentials.
        """
        matches = {}
        potentials = {}

        for i, (atom_index, charge) in enumerate(zip(atom_indices, parameter.charge)):
            topology_key = TopologyKey(atom_indices=(atom_index,))
            potential_key = PotentialKey(
                id=parameter.smirks, mult=i, associated_handler="LibraryCharges"
            )
            potential = Potential(parameters={"charge": charge})

            matches[topology_key] = potential_key
            potentials[potential_key] = potential

        return matches, potentials

    @classmethod
    def _charge_increment_to_potentials(
        cls,
        atom_indices: Tuple[int, ...],
        parameter: ChargeIncrementModelHandler.ChargeIncrementType,
    ) -> Tuple[Dict[TopologyKey, PotentialKey], Dict[PotentialKey, Potential]]:
        """
        Map a matched charge increment parameter to a set of potentials.
        """
        matches = {}
        potentials = {}

        for i, atom_index in enumerate(atom_indices):
            topology_key = TopologyKey(atom_indices=(atom_index,))
            potential_key = PotentialKey(
                id=parameter.smirks, mult=i, associated_handler="ChargeIncrementModel"
            )

            # TODO: Handle the cases where n - 1 charge increments have been defined,
            #       maybe by implementing this in the TK?
            charge_increment = getattr(parameter, f"charge_increment{i + 1}")

            potential = Potential(parameters={"charge_increment": charge_increment})

            matches[topology_key] = potential_key
            potentials[potential_key] = potential

        return matches, potentials

    @classmethod
    def _find_slot_matches(
        cls,
        parameter_handler: Union["LibraryChargeHandler", "ChargeIncrementModelHandler"],
        unique_molecule: Molecule,
    ) -> Tuple[Dict[TopologyKey, PotentialKey], Dict[PotentialKey, Potential]]:
        """
        Construct a slot and potential map for a slot based parameter handler.
        """
        # Ideally this would be made redundant by OpenFF TK #971
        unique_parameter_matches = {
            tuple(sorted(key)): (key, val)
            for key, val in parameter_handler.find_matches(
                unique_molecule.to_topology()
            ).items()
        }

        parameter_matches = {key: val for key, val in unique_parameter_matches.values()}

        matches, potentials = {}, {}

        for key, val in parameter_matches.items():

            parameter = val.parameter_type

            if isinstance(parameter_handler, LibraryChargeHandler):

                (
                    parameter_matches,
                    parameter_potentials,
                ) = cls._library_charge_to_potentials(key, parameter)

            elif isinstance(parameter_handler, ChargeIncrementModelHandler):

                (
                    parameter_matches,
                    parameter_potentials,
                ) = cls._charge_increment_to_potentials(key, parameter)

            else:
                raise NotImplementedError()

            matches.update(parameter_matches)
            potentials.update(parameter_potentials)

        return matches, potentials

    @classmethod
    def _find_am1_matches(
        cls,
        parameter_handler: Union["ToolkitAM1BCCHandler", ChargeIncrementModelHandler],
        unique_molecule: Molecule,
    ) -> Tuple[Dict[TopologyKey, PotentialKey], Dict[PotentialKey, Potential]]:
        """Construct a slot and potential map for a charge model based parameter handler."""
        unique_molecule = copy.deepcopy(unique_molecule)
        reference_smiles = unique_molecule.to_smiles(
            isomeric=True, explicit_hydrogens=True, mapped=True
        )

        method = getattr(parameter_handler, "partial_charge_method", "am1bcc")

        partial_charges = cls._compute_partial_charges(unique_molecule, method=method)

        matches = {}
        potentials = {}

        for i, partial_charge in enumerate(partial_charges):

            potential_key = PotentialKey(
                id=reference_smiles, mult=i, associated_handler="ToolkitAM1BCC"
            )
            potentials[potential_key] = Potential(parameters={"charge": partial_charge})

            matches[TopologyKey(atom_indices=(i,))] = potential_key

        return matches, potentials

    @classmethod
    def _find_reference_matches(
        cls,
        parameter_handlers: Dict[str, "ElectrostaticsHandlerType"],
        unique_molecule: Molecule,
    ) -> Tuple[Dict[TopologyKey, PotentialKey], Dict[PotentialKey, Potential]]:
        """
        Construct a slot and potential map for a particular reference molecule and set of parameter handlers.
        """
        matches = {}
        potentials = {}

        expected_matches = {i for i in range(unique_molecule.n_atoms)}

        for handler_type in cls.parameter_handler_precedence():

            if handler_type not in parameter_handlers:
                continue

            parameter_handler = parameter_handlers[handler_type]

            slot_matches, am1_matches = None, None
            slot_potentials: Dict = {}
            am1_potentials: Dict = {}

            if handler_type in ["LibraryCharges", "ChargeIncrementModel"]:

                slot_matches, slot_potentials = cls._find_slot_matches(
                    parameter_handler,
                    unique_molecule,
                )

            if handler_type in ["ToolkitAM1BCC", "ChargeIncrementModel"]:

                am1_matches, am1_potentials = cls._find_am1_matches(
                    parameter_handler,
                    unique_molecule,
                )

            if slot_matches is None and am1_matches is None:
                raise NotImplementedError()

            elif slot_matches is not None and am1_matches is not None:

                am1_matches = {
                    TopologyKey(
                        atom_indices=topology_key.atom_indices, mult=0
                    ): potential_key
                    for topology_key, potential_key in am1_matches.items()
                }
                slot_matches = {
                    TopologyKey(
                        atom_indices=topology_key.atom_indices, mult=1
                    ): potential_key
                    for topology_key, potential_key in slot_matches.items()
                }

                matched_atom_indices = {
                    index for key in slot_matches for index in key.atom_indices
                }
                matched_atom_indices.intersection_update(
                    {index for key in am1_matches for index in key.atom_indices}
                )

            elif slot_matches is not None:
                matched_atom_indices = {
                    index for key in slot_matches for index in key.atom_indices
                }
            else:
                matched_atom_indices = {
                    index for key in am1_matches for index in key.atom_indices  # type: ignore[union-attr]
                }

            if matched_atom_indices != expected_matches:
                # Handle the case where a handler could not fully assign the charges
                # to the whole molecule.
                continue

            matches.update(slot_matches if slot_matches is not None else {})
            matches.update(am1_matches if am1_matches is not None else {})

            potentials.update(slot_potentials)
            potentials.update(am1_potentials)

            break

        found_matches = {index for key in matches for index in key.atom_indices}

        if found_matches != expected_matches:

            raise RuntimeError(
                f"{unique_molecule.to_smiles(explicit_hydrogens=False)} could "
                f"not be fully assigned charges."
            )

        return matches, potentials

    def store_matches(
        self,
        parameter_handler: Union[
            "ElectrostaticsHandlerType", List["ElectrostaticsHandlerType"]
        ],
        topology: "Topology",
    ) -> None:
        """
        Populate self.slot_map with key-val pairs of slots and unique potential identifiers.
        """
        # Reshape the parameter handlers into a dictionary for easier referencing.
        parameter_handlers = {
            handler._TAGNAME: handler
            for handler in (
                parameter_handler
                if isinstance(parameter_handler, list)
                else [parameter_handler]
            )
        }

        self.potentials = dict()
        self.slot_map = dict()

        groups = topology.identical_molecule_groups

        for unique_molecule_index, group in groups.items():

            unique_molecule = topology.molecule(unique_molecule_index)

            # TODO: Here is where the toolkit calls self.check_charges_assigned(). Do we skip this
            #       entirely given that we are not accepting `charge_from_molecules`?

            # TODO: Rename this method to something like `_find_matches`
            matches, potentials = self._find_reference_matches(
                parameter_handlers,
                unique_molecule,
            )

            match_mults = defaultdict(set)

            for top_key in matches:
                match_mults[top_key.atom_indices].add(top_key.mult)

            self.potentials.update(potentials)

            for unique_molecule_particle in unique_molecule.particles:
                unique_molecule_particle_index = unique_molecule.particle_index(
                    unique_molecule_particle
                )
                # particle_charge = unique_molecule.partial_charges[unique_molecule_particle_index]

                for duplicate_molecule_index, atom_map in group:
                    duplicate_molecule = topology.molecule(duplicate_molecule_index)
                    duplicate_molecule_particle_index = atom_map[
                        unique_molecule_particle_index
                    ]
                    duplicate_molecule_particle = duplicate_molecule.particle(
                        duplicate_molecule_particle_index
                    )
                    topology_particle_index = topology.particle_index(
                        duplicate_molecule_particle
                    )

                    for mult in match_mults[(unique_molecule_particle_index,)]:
                        topology_key = TopologyKey(
                            atom_indices=(topology_particle_index,),
                            mult=mult,
                        )
                        reference_key = TopologyKey(
                            atom_indices=(unique_molecule_particle_index,), mult=mult
                        )
                        potential_key = matches[reference_key]

                        self.slot_map[topology_key] = potential_key

    def store_potentials(
        self,
        parameter_handler: Union[
            "ElectrostaticsHandlerType", List["ElectrostaticsHandlerType"]
        ],
    ) -> None:
        """
        Populate self.potentials with key-val pairs of [TopologyKey, PotentialKey].

        """
        # This logic is handled by ``store_matches`` as we may need to create potentials
        # to store depending on the handler type.
        pass


class SMIRNOFFVirtualSiteHandler(SMIRNOFFPotentialHandler):
    """
    A handler which stores the information necessary to construct virtual sites (virtual particles).
    """

    type: Literal["Bonds"] = "Bonds"
    expression: Literal[""] = ""
    virtual_site_key_topology_index_map: Dict["VirtualSiteKey", int] = Field(
        dict(),
        description="A mapping between VirtualSiteKey objects (stored analogously to TopologyKey objects"
        "in other handlers) and topology indices describing the associated virtual site",
    )
    exclusion_policy: Literal["parents"] = "parents"

    @classmethod
    def allowed_parameter_handlers(cls):
        """Return a list of allowed types of ParameterHandler classes."""
        return [VirtualSiteHandler]

    @classmethod
    def supported_parameters(cls):
        """Return a list of parameter attributes supported by this handler."""
        return ["distance", "outOfPlaneAngle", "inPlaneAngle"]

    def store_matches(
        self,
        parameter_handler: ParameterHandler,
        topology: "Topology",
    ) -> None:
        """
        Populate self.slot_map with key-val pairs of [TopologyKey, PotentialKey].

        Differs from SMIRNOFFPotentialHandler.store_matches because each key
        can point to multiple potentials (?); each value in the dict is a
        list of parametertypes, whereas conventional handlers don't have lists
        """
        virtual_site_index = topology.n_atoms
        parameter_handler_name = getattr(parameter_handler, "_TAGNAME", None)
        if self.slot_map:
            self.slot_map = dict()
        matches = parameter_handler.find_matches(topology)
        for key, val_list in matches.items():
            for val in val_list:
                virtual_site_key = VirtualSiteKey(
                    atom_indices=key,
                    type=val.parameter_type.type,
                    match=val.parameter_type.match,
                )
                potential_key = PotentialKey(
                    id=val.parameter_type.smirks,
                    associated_handler=parameter_handler_name,
                )
                self.slot_map[virtual_site_key] = potential_key
                self.virtual_site_key_topology_index_map[
                    virtual_site_key
                ] = virtual_site_index
                virtual_site_index += 1

    def store_potentials(self, parameter_handler: ParameterHandler) -> None:
        """Store VirtualSite-specific parameter-like data."""
        if self.potentials:
            self.potentials = dict()
        for potential_key in self.slot_map.values():
            smirks = potential_key.id
            parameter_type = parameter_handler.get_parameter({"smirks": smirks})[0]
            potential = Potential(
                parameters={
                    "distance": parameter_type.distance,
                },
            )
            for attr in ["outOfPlaneAngle", "inPlaneAngle"]:
                if hasattr(parameter_type, attr):
                    potential.parameters.update({attr: getattr(parameter_type, attr)})
            self.potentials[potential_key] = potential

    def _get_local_frame_weights(self, virtual_site_key: "VirtualSiteKey"):
        if virtual_site_key.type == "BondCharge":
            origin_weight = [1.0, 0.0]
            x_direction = [-1.0, 1.0]
            y_direction = [-1.0, 1.0]
        elif virtual_site_key.type == "MonovalentLonePair":
            origin_weight = [1, 0.0, 0.0]
            x_direction = [-1.0, 1.0, 0.0]
            y_direction = [-1.0, 0.0, 1.0]
        elif virtual_site_key.type == "DivalentLonePair":
            origin_weight = [0.0, 1.0, 0.0]
            x_direction = [0.5, -1.0, 0.5]
            y_direction = [1.0, -1.0, 1.0]
        elif virtual_site_key.type == "TrivalentLonePair":
            origin_weight = [0.0, 1.0, 0.0, 0.0]
            x_direction = [1 / 3, -1.0, 1 / 3, 1 / 3]
            y_direction = [1.0, -1.0, 0.0, 0.0]

        return origin_weight, x_direction, y_direction

    def _get_local_frame_position(self, virtual_site_key: "VirtualSiteKey"):
        potential_key = self.slot_map[virtual_site_key]
        potential = self.potentials[potential_key]
        if virtual_site_key.type == "BondCharge":
            distance = potential.parameters["distance"]
            local_frame_position = np.asarray([-1.0, 0.0, 0.0]) * distance
        elif virtual_site_key.type == "MonovalentLonePair":
            distance = potential.parameters["distance"]
            theta = potential.parameters["inPlaneAngle"].m_as(unit.radian)  # type: ignore
            psi = potential.parameters["outOfPlaneAngle"].m_as(unit.radian)  # type: ignore
            factor = np.array(
                [np.cos(theta) * np.cos(psi), np.sin(theta) * np.cos(psi), np.sin(psi)]
            )
            local_frame_position = factor * distance
        elif virtual_site_key.type == "DivalentLonePair":
            distance = potential.parameters["distance"]
            theta = potential.parameters["inPlaneAngle"].m_as(unit.radian)  # type: ignore
            factor = np.asarray([-1.0 * np.cos(theta), 0.0, np.sin(theta)])
            local_frame_position = factor * distance
        elif virtual_site_key.type == "TrivalentLonePair":
            distance = potential.parameters["distance"]
            local_frame_position = np.asarray([-1.0, 0.0, 0.0]) * distance

        return local_frame_position


def library_charge_from_molecule(
    molecule: "Molecule",
) -> LibraryChargeHandler.LibraryChargeType:
    """Given an OpenFF Molecule with charges, generate a corresponding LibraryChargeType."""
    if molecule.partial_charges is None:
        raise ValueError("Input molecule is missing partial charges.")

    smirks = molecule.to_smiles(mapped=True)
    charges = molecule.partial_charges

    library_charge_type = LibraryChargeHandler.LibraryChargeType(
        smirks=smirks, charge=charges
    )

    return library_charge_type


def _get_interpolation_coeffs(fractional_bond_order, data):
    x1, x2 = data.keys()
    coeff1 = (x2 - fractional_bond_order) / (x2 - x1)
    coeff2 = (fractional_bond_order - x1) / (x2 - x1)

    return coeff1, coeff2


SMIRNOFF_POTENTIAL_HANDLERS = [
    SMIRNOFFBondHandler,
    SMIRNOFFConstraintHandler,
    SMIRNOFFAngleHandler,
    SMIRNOFFProperTorsionHandler,
    SMIRNOFFImproperTorsionHandler,
    SMIRNOFFvdWHandler,
    SMIRNOFFElectrostaticsHandler,
]<|MERGE_RESOLUTION|>--- conflicted
+++ resolved
@@ -60,11 +60,6 @@
 
     from openff.toolkit.topology import Topology
     from openff.units.unit import Quantity
-<<<<<<< HEAD
-
-    from openff.interchange.components.mdtraj import _OFFBioTop
-=======
->>>>>>> 9792735a
 
     ElectrostaticsHandlerType = Union[
         ElectrostaticsHandler,
@@ -977,14 +972,7 @@
                 else:
                     raise NotImplementedError()
 
-<<<<<<< HEAD
         returned_charges: Dict[Union[VirtualSiteKey, TopologyKey], "Quantity"] = dict()
-=======
-        returned_charges: Dict[
-            Union[VirtualSiteKey, TopologyKey],
-            "Quantity",
-        ] = dict()
->>>>>>> 9792735a
 
         for index, charge in charges.items():
             if isinstance(index, int):
