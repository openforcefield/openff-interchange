--- conflicted
+++ resolved
@@ -698,13 +698,9 @@
             raise InternalInconsistencyError("Found no non-bonded handlers")
 
         nonbonded_ = {
-<<<<<<< HEAD
             "electrostatics_periodic_potential": self.handlers[
                 "Electrostatics"
             ].periodic_potential,
-=======
-            "electrostatics_method": self["Electrostatics"].method,
->>>>>>> 7ddbfdee
             "vdw_method": self.handlers[nonbonded_handler].method,
             "periodic_topology": self.box is not None,
         }
