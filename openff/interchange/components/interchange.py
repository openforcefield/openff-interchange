"""An object for storing, manipulating, and converting molecular mechanics data."""

import warnings
from collections.abc import Iterable
from pathlib import Path
from typing import TYPE_CHECKING, Literal, Union, overload

from openff.toolkit import ForceField, Molecule, Quantity, Topology, unit
from openff.utilities.utilities import has_package, requires_package
from pydantic import Field

from openff.interchange._annotations import (
    _BoxQuantity,
    _PositionsQuantity,
    _VelocityQuantity,
)
from openff.interchange._experimental import experimental
from openff.interchange.common._nonbonded import ElectrostaticsCollection, vdWCollection
from openff.interchange.common._valence import (
    AngleCollection,
    BondCollection,
    ImproperTorsionCollection,
    ProperTorsionCollection,
)
from openff.interchange.components.mdconfig import MDConfig
from openff.interchange.components.potentials import Collection, _AnnotatedCollections
from openff.interchange.exceptions import (
    MissingParameterHandlerError,
    MissingPositionsError,
    UnsupportedExportError,
)
from openff.interchange.operations.minimize import (
    _DEFAULT_ENERGY_MINIMIZATION_TOLERANCE,
)
from openff.interchange.pydantic import _BaseModel
from openff.interchange.serialization import _AnnotatedTopology
from openff.interchange.smirnoff import (
    SMIRNOFFConstraintCollection,
    SMIRNOFFVirtualSiteCollection,
)
from openff.interchange.smirnoff._gbsa import SMIRNOFFGBSACollection
from openff.interchange.warnings import InterchangeDeprecationWarning

if has_package("foyer"):
    from foyer.forcefield import Forcefield as FoyerForcefield
if has_package("nglview"):
    import nglview

if TYPE_CHECKING:
    import openmm
    import openmm.app


class Interchange(_BaseModel):
    """
    A object for storing, manipulating, and converting molecular mechanics data.

    .. warning :: This API is not stable and subject to change.

    Examples
    --------
    Create an ``Interchange`` from an OpenFF ``ForceField`` and ``Molecule``

    >>> from openff.toolkit import ForceField, Molecule
    >>> sage = ForceField("openff-2.2.0.offxml")
    >>> top = Molecule.from_smiles("CCC").to_topology()
    >>> interchange = sage.create_interchange(top)

    Get the parameters for the bond between atoms 0 and 1

    >>> interchange["Bonds"][0, 1]
    Potential(...)

    """

    collections: _AnnotatedCollections = Field(dict())
    topology: _AnnotatedTopology
    mdconfig: MDConfig | None = Field(None)
    box: _BoxQuantity | None = Field(None)  # Needs shape/OpenMM validation
    positions: _PositionsQuantity | None = Field(None)  # Ditto
    velocities: _VelocityQuantity | None = Field(None)  # Ditto

    @classmethod
    def from_smirnoff(
        cls,
        force_field: ForceField,
        topology: Topology | list[Molecule],
        box=None,
        positions=None,
        charge_from_molecules: list[Molecule] | None = None,
        partial_bond_orders_from_molecules: list[Molecule] | None = None,
        allow_nonintegral_charges: bool = False,
    ) -> "Interchange":
        """
        Create a new object by parameterizing a topology with a SMIRNOFF force field.

        Parameters
        ----------
        force_field : `openff.toolkit.ForceField`
            The force field to parameterize the topology with.
        topology : `openff.toolkit.Topology` or `List[openff.toolkit.Molecule]`
            The topology to parameterize, or a list of molecules to construct a
            topology from and parameterize.
        box : `openff.units.Quantity`, optional
            The box vectors associated with the ``Interchange``. If ``None``,
            box vectors are taken from the topology, if present.
        positions : `openff.units.Quantity`, optional
            The positions associated with atoms in the input topology. If ``None``,
            positions are taken from the molecules in topology, if present on all molecules.
        charge_from_molecules : `List[openff.toolkit.molecule.Molecule]`, optional
            If specified, partial charges will be taken from the given molecules
            instead of being determined by the force field.
        partial_bond_orders_from_molecules : List[openff.toolkit.molecule.Molecule], optional
            If specified, partial bond orders will be taken from the given molecules
            instead of being determined by the force field.
        allow_nonintegral_charges : bool, optional, default=False
            If True, allow molecules to have approximately non-integral charges.

        Notes
        -----
        If the `Molecule` objects in the `topology` argument each contain conformers, the returned `Interchange` object
        will have its positions set via concatenating the 0th conformer of each `Molecule`.

        Examples
        --------
        Generate an Interchange object from a single-molecule (OpenFF) topology and
        OpenFF 2.0.0 "Sage"

        .. code-block:: pycon

            >>> from openff.toolkit import ForceField, Molecule
            >>> mol = Molecule.from_smiles("CC")
            >>> mol.generate_conformers(n_conformers=1)
            >>> sage = ForceField("openff-2.0.0.offxml")
            >>> interchange = sage.create_interchange(mol.to_topology())
            >>> interchange
            Interchange with 7 collections, non-periodic topology with 8 atoms.

        """
        from openff.interchange.smirnoff._create import _create_interchange

        return _create_interchange(
            force_field=force_field,
            topology=topology,
            box=box,
            positions=positions,
            charge_from_molecules=charge_from_molecules,
            partial_bond_orders_from_molecules=partial_bond_orders_from_molecules,
            allow_nonintegral_charges=allow_nonintegral_charges,
        )

    def visualize(
        self,
        backend: str = "nglview",
        include_virtual_sites: bool = False,
    ) -> "nglview.NGLWidget":
        """
        Visualize this Interchange.

        This currently only uses NGLview. Other engines may be added in the future.

        Parameters
        ----------
        backend : str, default="nglview"
            The backend to use for visualization. Currently only "nglview" is supported.
        include_virtual_sites : bool, default=False
            Whether or not to include virtual sites in the visualization.

        Returns
        -------
        widget : nglview.NGLWidget
            The NGLWidget containing the visualization.

        """
        from openff.toolkit.utils.exceptions import (
            IncompatibleUnitError,
            MissingConformersError,
        )

        if backend == "nglview":
            if include_virtual_sites:
                return self._visualize_nglview(include_virtual_sites=True)

            else:
                # Interchange.topology might have its own positions;
                # just use Interchange.positions
                original_positions = self.topology.get_positions()

                try:
                    self.topology.set_positions(self.positions)
                    widget = self.topology.visualize()
                except (
                    MissingConformersError,
                    IncompatibleUnitError,
                    ValueError,
                ) as error:
                    raise MissingPositionsError(
                        "Cannot visualize system without positions.",
                    ) from error

                # but don't modify them long-term
                # work around https://github.com/openforcefield/openff-toolkit/issues/1820
                if original_positions is not None:
                    self.topology.set_positions(original_positions)
                else:
                    for molecule in self.topology.molecules:
                        molecule._conformers = None

                return widget

        else:
            raise UnsupportedExportError

    @requires_package("nglview")
    def _visualize_nglview(
        self,
        include_virtual_sites: bool = False,
    ) -> "nglview.NGLWidget":
        """
        Visualize the system using NGLView via a PDB file.

        include_virtual_sites : bool, default=False
            Whether or not to include virtual sites in the visualization.
        """
        import nglview

        from openff.interchange.components._viz import InterchangeNGLViewStructure

        try:
            widget = nglview.NGLWidget(
                InterchangeNGLViewStructure(
                    interchange=self,
                    ext="pdb",
                ),
                representations=[
                    dict(type="unitcell", params=dict()),
                ],
            )

        except MissingPositionsError as error:
            raise MissingPositionsError(
                "Cannot visualize system without positions.",
            ) from error

        widget.add_representation("line", selection="water")
        widget.add_representation("spacefill", selection="ion")
        widget.add_representation("cartoon", selection="protein")
        widget.add_representation(
            "licorice",
            selection="not water and not ion and not protein",
            radius=0.25,
            multipleBond=False,
        )

        return widget

    def minimize(
        self,
        engine: str = "openmm",
        force_tolerance: Quantity = _DEFAULT_ENERGY_MINIMIZATION_TOLERANCE,
        max_iterations: int = 10_000,
    ):
        """
        Minimize the energy of the system using an available engine.

        Updates positions in-place.

        Parameters
        ----------
        engine : str, default="openmm"
            The engine to use for minimization. Currently only "openmm" is supported.
        force_tolerance : openff.units.Quantity, default=10.0 kJ / mol / nm
            The force tolerance to run until during energy minimization.
        max_iterations : int, default=10_000
            The maximum number of iterations to run during energy minimization.

        """
        if engine == "openmm":
            from openff.interchange.operations.minimize.openmm import minimize_openmm

            minimized_positions = minimize_openmm(
                self,
                tolerance=force_tolerance,
                max_iterations=max_iterations,
            )
            self.positions = minimized_positions
        else:
            raise NotImplementedError(f"Engine {engine} is not implemented.")

    def to_gromacs(
        self,
        prefix: str,
        decimal: int = 3,
        hydrogen_mass: float = 1.007947,
        _merge_atom_types: bool = False,
    ):
        """
        Export this Interchange object to GROMACS files.

        Parameters
        ----------
        prefix: str
            The prefix to use for the GROMACS topology and coordinate files, i.e. "foo" will produce
            "foo.top", "foo.gro", and "foo_pointenergy.mdp".
        decimal: int, default=3
            The number of decimal places to use when writing the GROMACS coordinate file.
        hydrogen_mass : float, default=1.007947
            The mass to use for hydrogen atoms if not present in the topology. If non-trivially different
            than the default value, mass will be transferred from neighboring heavy atoms. Note that this is currently
            not applied to any waters and is unsupported when virtual sites are present.
        _merge_atom_types: bool, default = False
            The flag to define behaviour of GROMACSWriter. If True, then similar atom types will be merged.
            If False, each atom will have its own atom type.

        Notes
        -----
        Molecule names in written files are not guaranteed to match the `Moleclue.name` attribute of the
        molecules in the topology, especially if they are empty strings or not unique.

        """
        from openff.interchange.interop.gromacs.export._export import GROMACSWriter
        from openff.interchange.smirnoff._gromacs import _convert

        writer = GROMACSWriter(
            system=_convert(self, hydrogen_mass=hydrogen_mass),
            top_file=prefix + ".top",
            gro_file=prefix + ".gro",
        )

        writer.to_top(_merge_atom_types=_merge_atom_types)
        writer.to_gro(decimal=decimal)

        self.to_mdp(prefix + "_pointenergy.mdp")

    def to_mdp(self, file_path: Path | str):
        """
        Write a GROMACS run configuration ``.MDP`` file for a single-point energy.

        GROMACS considers many of the simulation parameters specified by an
        ``Interchange`` to be run configuration options rather than features of
        the topology. These options are set in the ``.MDP`` file. The written
        ``.MDP`` file includes the appropriate non-bonded configuration for the
        ``Interchange``. The ``nsteps``, ``nstenergy``, and ``continuation``
        configuration values are configured for a single-point energy
        calculation and may be changed as appropriate to perform other
        calculations. See the `GROMACS documentation`_ for details.

        .. _GROMACS documentation: https://manual.gromacs.org/documentation/\
        current/user-guide/mdp-options.html

        Parameters
        ----------
        file_path
            The path to the created GROMACS ``.MDP`` file

        """
        mdconfig = MDConfig.from_interchange(self)
        mdconfig.write_mdp_file(str(file_path))

    def to_top(
        self,
        file_path: Path | str,
        hydrogen_mass: float = 1.007947,
        _merge_atom_types: bool = False,
    ):
        """
        Export this Interchange to a GROMACS topology file.

        Parameters
        ----------
        file_path
            The path to the GROMACS topology file to write.
        hydrogen_mass : float, default=1.007947
            The mass to use for hydrogen atoms if not present in the topology. If non-trivially different
            than the default value, mass will be transferred from neighboring heavy atoms. Note that this is currently
            not applied to any waters and is unsupported when virtual sites are present.
        _merge_atom_types: book, default=False
            The flag to define behaviour of GROMACSWriter. If True, then similar atom types will be merged.
            If False, each atom will have its own atom type.

        Notes
        -----
        Molecule names in written files are not guaranteed to match the `Moleclue.name` attribute of the
        molecules in the topology, especially if they are empty strings or not unique.

        """
        from openff.interchange.interop.gromacs.export._export import GROMACSWriter
        from openff.interchange.smirnoff._gromacs import _convert

        GROMACSWriter(
            system=_convert(self, hydrogen_mass=hydrogen_mass),
            top_file=file_path,
        ).to_top(_merge_atom_types=_merge_atom_types)

    def to_gro(self, file_path: Path | str, decimal: int = 3):
        """
        Export this Interchange object to a GROMACS coordinate file.

        Parameters
        ----------
        file_path: Path | str
            The path to the GROMACS coordinate file to write.
        decimal: int, default=3
            The number of decimal places to use when writing the GROMACS coordinate file.

        """
        from openff.interchange.interop.gromacs.export._export import GROMACSWriter
        from openff.interchange.smirnoff._gromacs import _convert

        # TODO: Write the coordinates without the full conversion
        GROMACSWriter(
            system=_convert(self),
            gro_file=file_path,
        ).to_gro(decimal=decimal)

    def to_lammps(self, file_path: Path | str):
        """
        Export this ``Interchange`` to LAMMPS data and run input files.

        Parameters
        ----------
        file_path
            The prefix to use for the LAMMPS data and run input files. If a path
            ending in ".lmp" is given, the extension will be dropped to generate
            the prefix. For example, both "foo" and "foo.lmp" will produce files
            named "foo.lmp" and "foo_pointenergy.in".

        """
        # TODO: Rename `file_path` to `prefix` (breaking change)
        prefix = str(file_path)
        if prefix.endswith(".lmp"):
            prefix = prefix[:-4]

        datafile_path = prefix + ".lmp"
        self.to_lammps_datafile(datafile_path)
        self.to_lammps_input(
            prefix + "_pointenergy.in",
            datafile_path,
        )

    def to_lammps_datafile(self, file_path: Path | str):
        """Export this Interchange to a LAMMPS data file."""
        from openff.interchange.interop.lammps import to_lammps

        to_lammps(self, file_path)

    def to_lammps_input(
        self,
        file_path: Path | str,
        data_file: Path | str | None = None,
    ):
        """
        Write a LAMMPS run input file for a single-point energy calculation.

        LAMMPS considers many of the simulation parameters specified by an
        ``Interchange`` to be run configuration options rather than features of
        the force field. These options are set in the run input file.

        Parameters
        ----------
        file_path
            The path to the created LAMMPS run input file
        data_file
            The path to the LAMMPS data file that should be read by the input
            file. If not given, ``file_path`` with the extension ``.lmp`` will
            be used.

        """
        if data_file is None:
            data_file = Path(file_path).with_suffix(".lmp")

        mdconfig = MDConfig.from_interchange(self)
        mdconfig.write_lammps_input(self, str(file_path), data_file=str(data_file))

    def to_openmm_system(
        self,
        combine_nonbonded_forces: bool = True,
        add_constrained_forces: bool = False,
        ewald_tolerance: float = 1e-4,
        hydrogen_mass: float = 1.007947,
    ):
        """
        Export this Interchange to an OpenMM System.

        Parameters
        ----------
        combine_nonbonded_forces : bool, default=True
            If True, an attempt will be made to combine all non-bonded interactions into a single
            openmm.NonbondedForce.
            If False, non-bonded interactions will be split across multiple forces.
        add_constrained_forces : bool, default=False,
            If True, add valence forces that might be overridden by constraints, i.e. call `addBond` or `addAngle`
            on a bond or angle that is fully constrained.
        ewald_tolerance : float, default=1e-4
            The value passed to `NonbondedForce.setEwaldErrorTolerance`
        hydrogen_mass : float, default=1.007947
            The mass to use for hydrogen atoms if not present in the topology. If non-trivially different
            than the default value, mass will be transferred from neighboring heavy atoms. Note that this is currently
            not applied to any waters and is unsupported when virtual sites are present.

        Returns
        -------
        system : openmm.System
            The OpenMM System object.

        Notes
        -----
        There are some sharp edges and quirks when using this method. Be aware of some documented
        issues in the :doc:`/using/edges` section of the user guide. If you encounter surprising
        behavior that is not documented, please raise an issue.

        """
        from openff.interchange.interop.openmm import (
            to_openmm_system as _to_openmm_system,
        )

        return _to_openmm_system(
            self,
            combine_nonbonded_forces=combine_nonbonded_forces,
            add_constrained_forces=add_constrained_forces,
            ewald_tolerance=ewald_tolerance,
            hydrogen_mass=hydrogen_mass,
        )

    def to_openmm(self, *args, **kwargs):
        return self.to_openmm_system(*args, **kwargs)

    def to_openmm_topology(
        self,
        ensure_unique_atom_names: str | bool = "residues",
    ):
        """Export components of this Interchange to an OpenMM Topology."""
        from openff.interchange.interop.openmm._topology import to_openmm_topology

        return to_openmm_topology(
            self,
            ensure_unique_atom_names=ensure_unique_atom_names,
        )

    def to_openmm_simulation(
        self,
        integrator: "openmm.Integrator",
        combine_nonbonded_forces: bool = True,
        add_constrained_forces: bool = False,
        additional_forces: Iterable["openmm.Force"] = tuple(),
        **kwargs,
    ) -> "openmm.app.simulation.Simulation":
        """
        Export this Interchange to an OpenMM `Simulation` object.

        Positions are set on the `Simulation` if present on the `Interchange`.

        Parameters
        ----------
        integrator : subclass of openmm.Integrator
            The integrator to use for the simulation.
        combine_nonbonded_forces : bool, default=False
            If True, an attempt will be made to combine all non-bonded interactions into a single
            openmm.NonbondedForce.
            If False, non-bonded interactions will be split across multiple forces.
        add_constrained_forces : bool, default=False,
            If True, add valence forces that might be overridden by constraints, i.e. call `addBond` or `addAngle`
            on a bond or angle that is fully constrained.
        additional_forces : Iterable[openmm.Force], default=tuple()
            Additional forces to be added to the system, i.e. barostats that are not
            added by the force field.
        **kwargs
            Further keyword parameters are passed on to
            :py:meth:`Simulation.__init__() <openmm.app.simulation.Simulation.__init__>`

        Returns
        -------
        simulation : openmm.app.Simulation
            The OpenMM simulation object, possibly with positions set.

        Examples
        --------
        Create an OpenMM simulation with a Langevin integrator and a Monte Carlo barostat:

        >>> import openmm
        >>> import openmm.unit
        >>>
        >>> integrator = openmm.LangevinMiddleIntegrator(
        ...     293.15 * openmm.unit.kelvin,
        ...     1.0 / openmm.unit.picosecond,
        ...     2.0 * openmm.unit.femtosecond,
        ... )
        >>> barostat = openmm.MonteCarloBarostat(
        ...     1.00 * openmm.unit.bar,
        ...     293.15 * openmm.unit.kelvin,
        ...     25,
        ... )
        >>> simulation = interchange.to_openmm_simulation(  # doctest: +SKIP
        ...     integrator=integrator,
        ...     additional_forces=[barostat],
        ... )

        Re-initializing the `Context` after adding a `Force` is necessary due to implementation details in OpenMM.
        For more, see
        https://github.com/openmm/openmm/wiki/Frequently-Asked-Questions#why-does-it-ignore-changes-i-make-to-a-system-or-force

        """
        import openmm.app

        from openff.interchange.interop.openmm._positions import to_openmm_positions

        system = self.to_openmm_system(
            combine_nonbonded_forces=combine_nonbonded_forces,
            add_constrained_forces=add_constrained_forces,
        )

        for force in additional_forces:
            system.addForce(force)

        # since we're adding forces before making a context, we don't need to
        # re-initialize context. In a different order, we would need to:
        # https://github.com/openforcefield/openff-interchange/pull/725#discussion_r1210928501

        simulation = openmm.app.Simulation(
            topology=self.to_openmm_topology(),
            system=system,
            integrator=integrator,
            **kwargs,
        )

        # If the system contains virtual sites, the positions must, so no obvious case in which
        # include_virtual_sites could possibly be False
        if self.positions is not None:
            simulation.context.setPositions(
                to_openmm_positions(self, include_virtual_sites=True),
            )

        return simulation

<<<<<<< HEAD
=======
    def to_prmtop(self, file_path: Path | str):
        """Export this Interchange to an Amber .prmtop file."""
        from openff.interchange.interop.amber import to_prmtop

        to_prmtop(self, file_path)

>>>>>>> d35a4b53
    @requires_package("openmm")
    def to_pdb(self, file_path: Path | str, include_virtual_sites: bool = False):
        """Export this Interchange to a .pdb file."""
        from openff.interchange.interop.openmm import _to_pdb

        if self.positions is None:
            raise MissingPositionsError(
                "Positions are required to write a `.pdb` file but found None.",
            )

        # TODO: Simply wire `include_virtual_sites` to `to_openmm_{topology|positions}`?
        if include_virtual_sites:
            from openff.interchange.interop._virtual_sites import (
                get_positions_with_virtual_sites,
            )

            openmm_topology = self.to_openmm_topology(
                ensure_unique_atom_names=False,
            )
            positions = get_positions_with_virtual_sites(self)

        else:
            openmm_topology = self.topology.to_openmm(
                ensure_unique_atom_names=False,
            )
            positions = self.positions

        _to_pdb(file_path, openmm_topology, positions.to(unit.angstrom))

    def to_psf(self, file_path: Path | str):
        """Export this Interchange to a CHARMM-style .psf file."""
        raise UnsupportedExportError

    def to_crd(self, file_path: Path | str):
        """Export this Interchange to a CHARMM-style .crd file."""
        raise UnsupportedExportError

<<<<<<< HEAD
    def to_amber(
        self,
        prefix: str,
    ):
        """
        Export this Interchange object to Amber files.

        Parameters
        ----------
        prefix: str
            The prefix to use for the Amber parameter/topology, coordinate, and run files, i.e.
            "foo" will produce "foo.top", "foo.gro", and "foo_pointenergy.in".

        Notes
        -----
        The run input file is configured for a single-point energy calculation with sander. It is
        likely portable to pmemd with little or no work.

        """
        self.to_prmtop(f"{prefix}.prmtop")
        self.to_inpcrd(f"{prefix}.inpcrd")

        self.to_sander_input(f"{prefix}_pointenergy.in")

    def to_prmtop(self, file_path: Path | str, writer="internal"):
        """Export this Interchange to an Amber .prmtop file."""
        if writer == "internal":
            from openff.interchange.interop.amber import to_prmtop

            to_prmtop(self, file_path)

        else:
            raise UnsupportedExportError

    def to_inpcrd(self, file_path: Path | str, writer="internal"):
=======
    def to_inpcrd(self, file_path: Path | str):
>>>>>>> d35a4b53
        """Export this Interchange to an Amber .inpcrd file."""
        from openff.interchange.interop.amber import to_inpcrd

        to_inpcrd(self, file_path)

    def to_sander_input(self, file_path: Path | str):
        """
        Export this ``Interchange`` to a run input file for Amber's SANDER engine.

        Amber considers many of the simulation parameters specified by an
        ``Interchange`` to be run configuration options rather than parameters
        of the topology. These options are set in the SANDER or PMEMD run input
        file. The written SANDER input file includes the appropriate non-bonded
        configuration for the ``Interchange`` which are essential to reproduce
        the desired force field. The file also includes configuration for a
        single-point energy calculation, which should be modified to produce the
        desired simulation.
        """
        mdconfig = MDConfig.from_interchange(self)
        mdconfig.write_sander_input_file(str(file_path))

    @classmethod
    @requires_package("foyer")
    def from_foyer(
        cls,
        force_field: "FoyerForcefield",
        topology: Topology,
        box=None,
        positions=None,
        **kwargs,
    ) -> "Interchange":
        """
        Create an Interchange object from a Foyer force field and an OpenFF topology.

        Examples
        --------
        Generate an Interchange object from a single-molecule (OpenFF) topology and
        the Foyer implementation of OPLS-AA

        .. code-block:: pycon

            >>> from openff.interchange import Interchange
            >>> from openff.toolkit import Molecule, Topology
            >>> from foyer import Forcefield
            >>> mol = Molecule.from_smiles("CC")
            >>> mol.generate_conformers(n_conformers=1)
            >>> top = Topology.from_molecules([mol])
            >>> oplsaa = Forcefield(name="oplsaa")
            >>> interchange = Interchange.from_foyer(topology=top, force_field=oplsaa)
            >>> interchange
            Interchange with 8 collections, non-periodic topology with 8 atoms.

        """
        from openff.interchange.foyer._create import _create_interchange

        return _create_interchange(
            force_field=force_field,
            topology=topology,
            box=box,
            positions=positions,
        )

    @classmethod
    @experimental
    def from_gromacs(
        cls,
        topology_file: Path | str,
        gro_file: Path | str,
    ) -> "Interchange":
        """
        Create an Interchange object from GROMACS files.

        .. warning :: This method is experimental and not officially suitable for production.
        .. warning :: This API is not stable and subject to change.

        Parameters
        ----------
        topology_file : Path | str
            The path to a GROMACS topology file.
        gro_file : Path | str
            The path to a GROMACS coordinate file.

        Returns
        -------
        interchange : Interchange
            An Interchange object representing the contents of the GROMACS files.

        Notes
        -----
        Bond parameters may not correctly be parsed, such as when using SMIRNOFF
        force fields with hydrogen bond constraints.

        """
        from openff.interchange.interop.gromacs._import._import import from_files
        from openff.interchange.interop.gromacs._interchange import to_interchange

        return to_interchange(
            from_files(
                top_file=topology_file,
                gro_file=gro_file,
            ),
        )

    @classmethod
    def from_openmm(
        cls,
        system: "openmm.System",
        topology: Union["openmm.app.Topology", Topology, None] = None,
        positions: Quantity | None = None,
        box_vectors: Quantity | None = None,
    ) -> "Interchange":
        """
        Create an Interchange object from OpenMM objects.

        .. warning :: This API is not stable and subject to change.

        Notes
        -----
        If (topological) bonds in water are missing (physics) parameters, as is often the case with
        rigid water, these parameters will be filled in with values of 1 Angstrom equilibrium bond
        length and a default force constant of 50,000 kcal/mol/A^2, representing an arbitrarily
        stiff harmonic bond, and angle parameters of 104.5 degrees and 1.0 kcal/mol/rad^2,
        representing an arbitrarily harmonic angle. It is expected that these values will be
        overwritten by runtime MD options.

        Parameters
        ----------
        system : openmm.System
            The OpenMM system.
        topology : openmm.app.Topology, optional
            The OpenMM topology.
        positions : openmm.unit.Quantity or openff.units.Quantity, optional
            The positions of particles in this system and/or topology.
        box_vectors : openmm.unit.Quantity or openff.units.Quantity, optional
            The vectors of the simulation box associated with this system and/or topology.

        Returns
        -------
        interchange : Interchange
            An Interchange object representing the contents of the OpenMM objects.

        """
        from openff.interchange.interop.openmm._import._import import from_openmm

        return from_openmm(
            topology=topology,
            system=system,
            positions=positions,
            box_vectors=box_vectors,
        )

    def _get_parameters(self, handler_name: str, atom_indices: tuple[int]) -> dict:
        """
        Get parameter values of a specific potential.

        Here, parameters are expected to be uniquely dfined by the name of
        its associated handler and a tuple of atom indices.

        Note: This method only checks for equality of atom indices and will likely fail on complex cases
        involved layered parameters with multiple topology keys sharing identical atom indices.
        """
        for handler in self.collections:
            if handler == handler_name:
                return self[handler_name]._get_parameters(atom_indices=atom_indices)
        raise MissingParameterHandlerError(
            f"Could not find parameter handler of name {handler_name}",
        )

    @overload
    def __getitem__(self, item: Literal["Bonds"]) -> "BondCollection": ...

    @overload
    def __getitem__(
        self,
        item: Literal["Constraints"],
    ) -> "SMIRNOFFConstraintCollection": ...

    @overload
    def __getitem__(self, item: Literal["Angles"]) -> "AngleCollection": ...

    @overload
    def __getitem__(
        self,
        item: Literal["vdW"],
    ) -> "vdWCollection": ...

    @overload
    def __getitem__(
        self,
        item: Literal["ProperTorsions"],
    ) -> "ProperTorsionCollection": ...

    @overload
    def __getitem__(
        self,
        item: Literal["ImproperTorsions"],
    ) -> "ImproperTorsionCollection": ...

    @overload
    def __getitem__(
        self,
        item: Literal["VirtualSites"],
    ) -> "SMIRNOFFVirtualSiteCollection": ...

    @overload
    def __getitem__(
        self,
        item: Literal["Electrostatics"],
    ) -> "ElectrostaticsCollection": ...

    @overload
    def __getitem__(
        self,
        item: Literal["GBSA"],
    ) -> "SMIRNOFFGBSACollection": ...

    @overload
    def __getitem__(
        self,
        item: str,
    ) -> "Collection": ...

    def __getitem__(self, item: str):
        """Syntax sugar for looking up collections or other components."""
        if type(item) is not str:
            raise LookupError(
                f"Only str arguments can be currently be used for lookups.\nFound item {item} of type {type(item)}",
            )
        if item == "positions":
            return self.positions
        elif item in {"box", "box_vectors"}:
            return self.box
        elif item in self.collections:
            return self.collections[item]
        else:
            raise LookupError(
                f"Could not find component {item}. This object has the following "
                f"collections registered:\n\t{[*self.collections.keys()]}",
            )

    def __add__(self, other: "Interchange") -> "Interchange":
        """Combine two Interchange objects. This method is unstable and not yet safe for general use."""
        warnings.warn(
            "The `+` operator is deprecated. Use `Interchange.combine` instead.",
            InterchangeDeprecationWarning,
        )

        return self.combine(other)

    def combine(self, other: "Interchange") -> "Interchange":
        """Combine two Interchange objects. This method is unstable and not yet safe for general use."""
        from openff.interchange.operations._combine import _combine

        return _combine(self, other)

    def __repr__(self) -> str:
        periodic = self.box is not None
        n_atoms = self.topology.n_atoms
        return (
            f"Interchange with {len(self.collections)} collections, "
            f"{'' if periodic else 'non-'}periodic topology with {n_atoms} atoms."
        )<|MERGE_RESOLUTION|>--- conflicted
+++ resolved
@@ -632,15 +632,6 @@
 
         return simulation
 
-<<<<<<< HEAD
-=======
-    def to_prmtop(self, file_path: Path | str):
-        """Export this Interchange to an Amber .prmtop file."""
-        from openff.interchange.interop.amber import to_prmtop
-
-        to_prmtop(self, file_path)
-
->>>>>>> d35a4b53
     @requires_package("openmm")
     def to_pdb(self, file_path: Path | str, include_virtual_sites: bool = False):
         """Export this Interchange to a .pdb file."""
@@ -678,7 +669,6 @@
         """Export this Interchange to a CHARMM-style .crd file."""
         raise UnsupportedExportError
 
-<<<<<<< HEAD
     def to_amber(
         self,
         prefix: str,
@@ -703,20 +693,13 @@
 
         self.to_sander_input(f"{prefix}_pointenergy.in")
 
-    def to_prmtop(self, file_path: Path | str, writer="internal"):
+    def to_prmtop(self, file_path: Path | str):
         """Export this Interchange to an Amber .prmtop file."""
-        if writer == "internal":
-            from openff.interchange.interop.amber import to_prmtop
-
-            to_prmtop(self, file_path)
-
-        else:
-            raise UnsupportedExportError
-
-    def to_inpcrd(self, file_path: Path | str, writer="internal"):
-=======
+        from openff.interchange.interop.amber import to_prmtop
+
+        to_prmtop(self, file_path)
+
     def to_inpcrd(self, file_path: Path | str):
->>>>>>> d35a4b53
         """Export this Interchange to an Amber .inpcrd file."""
         from openff.interchange.interop.amber import to_inpcrd
 
