--- conflicted
+++ resolved
@@ -109,17 +109,12 @@
             The positions associated with atoms in the input topology. If ``None``,
             positions are taken from the molecules in topology, if present on all molecules.
         charge_from_molecules : `List[openff.toolkit.molecule.Molecule]`, optional
-<<<<<<< HEAD
             If specified, partial charges for any molecules isomorphic to those
             given will be taken from the given molecules' `partial_charges`
             attribute instead of being determined by the force field. All
             molecules in this list must have partial charges assigned and must
-            not be isomorphic with any other molecules in the list.
-=======
-            If specified, partial charges will be taken from the given molecules
-            instead of being determined by the force field. In either case, charges
-            on the input topology are ignored.
->>>>>>> 0386f651
+            not be isomorphic with any other molecules in the list. For all values
+            of this argument, charges on the input topology are ignored.
         partial_bond_orders_from_molecules : List[openff.toolkit.molecule.Molecule], optional
             If specified, partial bond orders will be taken from the given molecules
             instead of being determined by the force field.
