"""An object for storing, manipulating, and converting molecular mechanics data."""
import warnings
from copy import deepcopy
from pathlib import Path
from typing import TYPE_CHECKING, Dict, Optional, Union

import mdtraj as md
import numpy as np
from openff.toolkit.topology.topology import Topology
from openff.toolkit.typing.engines.smirnoff import ForceField
from openff.utilities.utilities import has_package, requires_package
from pydantic import Field, validator

from openff.interchange.components.mdtraj import _OFFBioTop
from openff.interchange.components.potentials import PotentialHandler
from openff.interchange.components.smirnoff import (
    SMIRNOFF_POTENTIAL_HANDLERS,
    SMIRNOFFBondHandler,
    SMIRNOFFConstraintHandler,
)
from openff.interchange.exceptions import (
    InternalInconsistencyError,
    InvalidBoxError,
    InvalidTopologyError,
    MissingPositionsError,
    SMIRNOFFHandlersNotImplementedError,
    UnsupportedExportError,
)
from openff.interchange.models import DefaultModel
from openff.interchange.types import ArrayQuantity

if TYPE_CHECKING:
    if has_package("foyer"):
        from foyer.forcefield import Forcefield as FoyerForcefield

_SUPPORTED_SMIRNOFF_HANDLERS = {
    "Constraints",
    "Bonds",
    "Angles",
    "ProperTorsions",
    "ImproperTorsions",
    "vdW",
    "Electrostatics",
    "LibraryCharges",
    "ChargeIncrementModel",
    "VirtualSites",
}


class Interchange(DefaultModel):
    """
    A object for storing, manipulating, and converting molecular mechanics data.

    .. warning :: This object is in an early and experimental state and unsuitable for production.
    .. warning :: This API is experimental and subject to change.
    """

    class InnerSystem(DefaultModel):
        """Inner representation of Interchange components."""

        # TODO: Ensure these fields are hidden from the user as intended
        handlers: Dict[str, PotentialHandler] = dict()
        topology: Optional[_OFFBioTop] = Field(None)
        box: ArrayQuantity["nanometer"] = Field(None)  # type: ignore
        positions: ArrayQuantity["nanometer"] = Field(None)  # type: ignore

        @validator("box")
        def validate_box(cls, val):
            if val is None:
                return val
            if val.shape == (3, 3):
                return val
            elif val.shape == (3,):
                val = val * np.eye(3)
                return val
            else:
                raise InvalidBoxError

    def __init__(self):
        self._inner_data = self.InnerSystem()

    @property
    def handlers(self):
        """Get the PotentialHandler objects in this Interchange object."""
        return self._inner_data.handlers

    def add_handler(self, handler_name: str, handler):
        """Add a ParameterHandler to this Interchange object."""
        self._inner_data.handlers.update({handler_name: handler})

    def remove_handler(self, handler_name: str):
        """Remove a PotentialHandler in this Interchange object."""
        self._inner_data.handlers.pop(handler_name)

    @property
    def topology(self):
        """Get the OpenFF Topology object in this Interchange object."""
        return self._inner_data.topology

    @topology.setter
    def topology(self, value):
        self._inner_data.topology = value

    @property
    def positions(self):
        """Get the positions of all particles."""
        return self._inner_data.positions

    @positions.setter
    def positions(self, value):
        self._inner_data.positions = value

    @property
    def box(self):
        """If periodic, an array representing the periodic boundary conditions."""
        return self._inner_data.box

    @box.setter
    def box(self, value):
        self._inner_data.box = value

    @classmethod
    def _check_supported_handlers(cls, force_field: ForceField):

        unsupported = list()

        for handler_name in force_field.registered_parameter_handlers:
            if handler_name in {"ToolkitAM1BCC"}:
                continue
            if handler_name not in _SUPPORTED_SMIRNOFF_HANDLERS:
                unsupported.append(handler_name)

        if unsupported:
            raise SMIRNOFFHandlersNotImplementedError(unsupported)

    @classmethod
    def from_smirnoff(
        cls,
        force_field: ForceField,
        topology: _OFFBioTop,
        box=None,
    ) -> "Interchange":
        """
        Create a new object by parameterizing a topology with a SMIRNOFF force field.

        Parameters
        ----------
        force_field
            The force field to parameterize the topology with.
        topology
            The topology to parameterize.
        box
            The box vectors associated with the interchange.

        Examples
        --------
        Generate an Interchange object from a single-molecule (OpenFF) topology and
        OpenFF 1.0.0 "Parsley"

        .. code-block:: pycon

            >>> from openff.interchange.components.interchange import Interchange
            >>> from openff.interchange.components.mdtraj import _OFFBioTop
            >>> from openff.toolkit.topology import Molecule
            >>> from openff.toolkit.typing.engines.smirnoff import ForceField
            >>> import mdtraj as md
            >>> mol = Molecule.from_smiles("CC")
            >>> mol.generate_conformers(n_conformers=1)
            >>> top = _OFFBioTop.from_molecules([mol])
            >>> top.mdtop = md.Topology.from_openmm(top.to_openmm())
            >>> parsley = ForceField("openff-1.0.0.offxml")
            >>> interchange = Interchange.from_smirnoff(topology=top, force_field=parsley)
            >>> interchange
            Interchange with 8 atoms, non-periodic topology

        """
        sys_out = Interchange()

        cls._check_supported_handlers(force_field)

        if isinstance(topology, _OFFBioTop):
            # TODO: See if Topology(topology) is fixed
            # https://github.com/openforcefield/openff-toolkit/issues/946
            sys_out.topology = deepcopy(topology)
            sys_out.topology.mdtop = topology.mdtop
        elif isinstance(topology, Topology):
            sys_out.topology = _OFFBioTop(other=topology)
            sys_out.topology.mdtop = md.Topology.from_openmm(topology.to_openmm())
        else:
            raise InvalidTopologyError(
                "Could not process topology argument, expected Topology or _OFFBioTop. "
                f"Found object of type {type(topology)}."
            )

        parameter_handlers_by_type = {
            force_field[parameter_handler_name].__class__: force_field[
                parameter_handler_name
            ]
            for parameter_handler_name in force_field.registered_parameter_handlers
        }

        if len(parameter_handlers_by_type) != len(
            force_field.registered_parameter_handlers
        ):

            raise NotImplementedError(
                "Only force fields that contain one instance of each parameter handler "
                "type are currently supported."
            )

        for potential_handler_type in SMIRNOFF_POTENTIAL_HANDLERS:

            parameter_handlers = [
                parameter_handlers_by_type[allowed_type]
                for allowed_type in potential_handler_type.allowed_parameter_handlers()
                if allowed_type in parameter_handlers_by_type
            ]

            if len(parameter_handlers) == 0:
                continue

            # TODO: Might be simpler to rework the bond handler to be self-contained and
            #       move back to the constraint handler dealing with the logic (and
            #       depending on the bond handler)
            if potential_handler_type == SMIRNOFFBondHandler:
                SMIRNOFFBondHandler.check_supported_parameters(force_field["Bonds"])
                potential_handler = SMIRNOFFBondHandler._from_toolkit(
                    parameter_handler=force_field["Bonds"],
                    topology=topology,
                    # constraint_handler=constraint_handler,
                )
                sys_out.handlers.update({"Bonds": potential_handler})
            elif potential_handler_type == SMIRNOFFConstraintHandler:
                bond_handler = force_field._parameter_handlers.get("Bonds", None)
                constraint_handler = force_field._parameter_handlers.get(
                    "Constraints", None
                )
                if constraint_handler is None:
                    continue
                constraints = SMIRNOFFConstraintHandler._from_toolkit(
                    parameter_handler=[
                        val
                        for val in [bond_handler, constraint_handler]
                        if val is not None
                    ],
                    topology=topology,
                )
                sys_out.handlers.update({"Constraints": constraints})
                continue
            elif len(potential_handler_type.allowed_parameter_handlers()) > 1:
                potential_handler = potential_handler_type._from_toolkit(  # type: ignore
                    parameter_handler=parameter_handlers,
                    topology=topology,
                )
            else:
                potential_handler_type.check_supported_parameters(parameter_handlers[0])
                potential_handler = potential_handler_type._from_toolkit(  # type: ignore
                    parameter_handler=parameter_handlers[0],
                    topology=topology,
                )
            sys_out.handlers.update({potential_handler.type: potential_handler})

        # `box` argument is only overriden if passed `None` and the input topology
        # has box vectors
        if box is None and topology.box_vectors is not None:
            sys_out.box = topology.box_vectors
        else:
            sys_out.box = box

        return sys_out

    def to_gro(self, file_path: Union[Path, str], writer="internal", decimal: int = 8):
        """Export this Interchange object to a .gro file."""
        if self.positions is None:
            raise MissingPositionsError(
                "Positions are required to write a `.gro` file but found None."
            )
        elif np.allclose(self.positions, 0):
            warnings.warn(
                "Positions seem to all be zero. Result coordinate file may be non-physical.",
                UserWarning,
            )

        # TODO: Enum-style class for handling writer arg?
        if writer == "parmed":
            from openff.interchange.interop.external import ParmEdWrapper

            ParmEdWrapper().to_file(self, file_path)

        elif writer == "internal":
            from openff.interchange.interop.internal.gromacs import to_gro

            to_gro(self, file_path, decimal=decimal)

    def to_top(self, file_path: Union[Path, str], writer="internal"):
        """Export this interchange to a .top file."""
        if writer == "parmed":
            from openff.interchange.interop.external import ParmEdWrapper

            ParmEdWrapper().to_file(self, file_path)

        elif writer == "internal":
            from openff.interchange.interop.internal.gromacs import to_top

            to_top(self, file_path)

    def to_lammps(self, file_path: Union[Path, str], writer="internal"):
        """Export this Interchange to a LAMMPS data file."""
        if writer != "internal":
            raise UnsupportedExportError

        from openff.interchange.interop.internal.lammps import to_lammps

        to_lammps(self, file_path)

    def to_openmm(self, combine_nonbonded_forces: bool = False):
        """Export this interchange to an OpenMM System."""
        from openff.interchange.interop.openmm import to_openmm as to_openmm_

        return to_openmm_(self, combine_nonbonded_forces=combine_nonbonded_forces)

    def _to_prmtop(self, file_path: Union[Path, str], writer="parmed"):
        """Export this interchange to an Amber .prmtop file."""
        if writer == "parmed":
            from openff.interchange.interop.external import ParmEdWrapper

            ParmEdWrapper().to_file(self, file_path)

        else:
            raise UnsupportedExportError

    def _to_crd(self, file_path: Union[Path, str], writer="parmed"):
        """Export this interchange to an Amber .crd file."""
        if writer == "parmed":
            from openff.interchange.interop.external import ParmEdWrapper

            ParmEdWrapper().to_file(self, file_path)

        else:
            raise UnsupportedExportError

    def _to_parmed(self):
        """Export this interchange to a ParmEd Structure."""
        from openff.interchange.interop.parmed import _to_parmed

        return _to_parmed(self)

    @classmethod
    def _from_parmed(cls, structure):
        from openff.interchange.interop.parmed import _from_parmed

        return _from_parmed(cls, structure)

    @classmethod
    @requires_package("foyer")
    def from_foyer(
<<<<<<< HEAD
        cls, topology: "OFFBioTop", ff: "FoyerForcefield", **kwargs
=======
        cls, topology: "_OFFBioTop", force_field: "Forcefield", **kwargs
>>>>>>> 663bd5e0
    ) -> "Interchange":
        """
        Create an Interchange object from a Foyer force field and an OpenFF topology.

        Examples
        --------
        Generate an Interchange object from a single-molecule (OpenFF) topology and
        the Foyer implementation of OPLS-AA

        .. code-block:: pycon

            >>> from openff.interchange.components.interchange import Interchange
            >>> from openff.interchange.components.mdtraj import _OFFBioTop
            >>> from openff.toolkit.topology import Molecule
            >>> from foyer import Forcefield
            >>> import mdtraj as md
            >>> mol = Molecule.from_smiles("CC")
            >>> mol.generate_conformers(n_conformers=1)
            >>> top = _OFFBioTop.from_molecules([mol])
            >>> top.mdtop = md.Topology.from_openmm(top.to_openmm())
            >>> oplsaa = Forcefield(name="oplsaa")
            >>> interchange = Interchange.from_foyer(topology=top, force_field=oplsaa)
            >>> interchange
            Interchange with 8 atoms, non-periodic topology

        """
        from openff.interchange.components.foyer import get_handlers_callable

        system = cls()
        system.topology = topology

        for name, Handler in get_handlers_callable().items():
            system.handlers[name] = Handler()

        system.handlers["vdW"].store_matches(force_field, topology=topology)
        system.handlers["vdW"].store_potentials(force_field=force_field)

        atom_slots = system.handlers["vdW"].slot_map

        system.handlers["Electrostatics"].store_charges(
            atom_slots=atom_slots,
            force_field=force_field,
        )

        system.handlers["vdW"].scale_14 = force_field.lj14scale
        system.handlers["Electrostatics"].scale_14 = force_field.coulomb14scale

        for name, handler in system.handlers.items():
            if name not in ["vdW", "Electrostatics"]:
                handler.store_matches(atom_slots, topology=topology)
                handler.store_potentials(force_field)

        return system

    def _get_nonbonded_methods(self):
        if "vdW" in self.handlers:
            nonbonded_handler = "vdW"
        elif "Buckingham-6" in self.handlers:
            nonbonded_handler = "Buckingham-6"
        else:
            raise InternalInconsistencyError("Found no non-bonded handlers")

        nonbonded_ = {
            "electrostatics_method": self.handlers["Electrostatics"].method,
            "vdw_method": self.handlers[nonbonded_handler].method,
            "periodic_topology": self.box is not None,
        }

        return nonbonded_

    # TODO: Does this cause any strange behaviors with Pydantic?
    # Taken from https://stackoverflow.com/a/4017638/4248961
    _aliases = {"box_vectors": "x", "coordinates": "positions", "top": "topology"}

    def __setattr__(self, name, value):
        name = self._aliases.get(name, name)
        object.__setattr__(self, name, value)

    def __getattr__(self, name):
        name = self._aliases.get(name, name)
        return object.__getattribute__(self, name)

    def __getitem__(self, item: str):
        """Syntax sugar for looking up potential handlers or other components."""
        if type(item) != str:
            raise LookupError(
                "Only str arguments can be currently be used for lookups.\n"
                f"Found item {item} of type {type(item)}"
            )
        if item == "positions":
            return self.positions
        elif item in {"box", "box_vectors"}:
            return self.box
        elif item in self.handlers:
            return self.handlers[item]
        else:
            raise LookupError(
                f"Could not find component {item}. This object has the following "
                f"potential handlers registered:\n\t{[*self.handlers.keys()]}"
            )

    def __add__(self, other):
        """Combine two Interchange objects. This method is unstable and likely unsafe."""
        import mdtraj as md

        from openff.interchange.models import TopologyKey

        warnings.warn(
            "Iterchange object combination is experimental and likely to produce "
            "strange results. Use with caution!"
        )

        self_copy = Interchange()
        self_copy._inner_data = deepcopy(self._inner_data)

        atom_offset = self_copy.topology.mdtop.n_atoms

        other_top = deepcopy(other.topology)

        for top_mol in other_top.topology_molecules:
            self_copy.topology.add_molecule(top_mol.reference_molecule)

        self_copy.topology.mdtop = md.Topology.from_openmm(
            self_copy.topology.to_openmm()
        )

        for handler_name, handler in other.handlers.items():

            self_handler = self_copy.handlers[handler_name]

            for top_key, pot_key in handler.slot_map.items():

                new_atom_indices = tuple(
                    idx + atom_offset for idx in top_key.atom_indices
                )
                new_top_key = TopologyKey(
                    atom_indices=new_atom_indices,
                    mult=top_key.mult,
                )

                self_handler.slot_map.update({new_top_key: pot_key})
                self_handler.potentials.update({pot_key: handler.potentials[pot_key]})

        new_positions = np.vstack([self_copy.positions, other.positions])
        self_copy.positions = new_positions

        if not np.all(self_copy.box == other.box):
            raise NotImplementedError(
                "Combination with unequal box vectors is not curretnly supported"
            )

        return self_copy

    def __repr__(self):
        periodic = self.box is not None
        try:
            n_atoms = self.topology.mdtop.n_atoms
        except AttributeError:
            n_atoms = "unknown number of"
        except NameError:
            n_atoms = self.topology.n_topology_atoms
        return f"Interchange with {n_atoms} atoms, {'' if periodic else 'non-'}periodic topology"<|MERGE_RESOLUTION|>--- conflicted
+++ resolved
@@ -354,11 +354,7 @@
     @classmethod
     @requires_package("foyer")
     def from_foyer(
-<<<<<<< HEAD
-        cls, topology: "OFFBioTop", ff: "FoyerForcefield", **kwargs
-=======
-        cls, topology: "_OFFBioTop", force_field: "Forcefield", **kwargs
->>>>>>> 663bd5e0
+        cls, topology: "_OFFBioTop", force_field: "FoyerForcefield", **kwargs
     ) -> "Interchange":
         """
         Create an Interchange object from a Foyer force field and an OpenFF topology.
