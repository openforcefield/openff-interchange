"""An object for storing, manipulating, and converting molecular mechanics data."""
import warnings
from copy import deepcopy
from pathlib import Path
from typing import TYPE_CHECKING, Dict, Optional, Tuple, Union

import mdtraj as md
import numpy as np
from openff.toolkit.topology.topology import Topology
from openff.toolkit.typing.engines.smirnoff import ForceField
from openff.utilities.utilities import has_package, requires_package
from pydantic import Field, validator

from openff.interchange.components.mdtraj import _OFFBioTop
from openff.interchange.components.potentials import PotentialHandler
from openff.interchange.components.smirnoff import (
    SMIRNOFF_POTENTIAL_HANDLERS,
    SMIRNOFFBondHandler,
    SMIRNOFFConstraintHandler,
)
from openff.interchange.exceptions import (
    InternalInconsistencyError,
    InvalidBoxError,
    InvalidTopologyError,
    MissingParameterHandlerError,
    MissingPositionsError,
    SMIRNOFFHandlersNotImplementedError,
    UnsupportedCombinationError,
    UnsupportedExportError,
)
from openff.interchange.models import DefaultModel
from openff.interchange.types import ArrayQuantity

if TYPE_CHECKING:
    if has_package("foyer"):
        from foyer.forcefield import Forcefield as FoyerForcefield

_SUPPORTED_SMIRNOFF_HANDLERS = {
    "Constraints",
    "Bonds",
    "Angles",
    "ProperTorsions",
    "ImproperTorsions",
    "vdW",
    "Electrostatics",
    "LibraryCharges",
    "ChargeIncrementModel",
    "VirtualSites",
}


class Interchange(DefaultModel):
    """
    A object for storing, manipulating, and converting molecular mechanics data.

    .. warning :: This object is in an early and experimental state and unsuitable for production.
    .. warning :: This API is experimental and subject to change.
    """

    class _InnerSystem(DefaultModel):
        """Inner representation of Interchange components."""

        # TODO: Ensure these fields are hidden from the user as intended
        handlers: Dict[str, PotentialHandler] = dict()
        topology: Optional[_OFFBioTop] = Field(None)
        box: ArrayQuantity["nanometer"] = Field(None)  # type: ignore
        positions: ArrayQuantity["nanometer"] = Field(None)  # type: ignore

        @validator("box")
        def validate_box(cls, val):
            if val is None:
                return val
            if val.shape == (3, 3):
                return val
            elif val.shape == (3,):
                val = val * np.eye(3)
                return val
            else:
                raise InvalidBoxError

    def __init__(self):
        self._inner_data = self._InnerSystem()

    @property
    def handlers(self):
        """Get the PotentialHandler objects in this Interchange object."""
        return self._inner_data.handlers

    def add_handler(self, handler_name: str, handler):
        """Add a ParameterHandler to this Interchange object."""
        self._inner_data.handlers.update({handler_name: handler})

    def remove_handler(self, handler_name: str):
        """Remove a PotentialHandler in this Interchange object."""
        self._inner_data.handlers.pop(handler_name)

    @property
    def topology(self):
        """Get the OpenFF Topology object in this Interchange object."""
        return self._inner_data.topology

    @topology.setter
    def topology(self, value):
        self._inner_data.topology = value

    @property
    def positions(self):
        """Get the positions of all particles."""
        return self._inner_data.positions

    @positions.setter
    def positions(self, value):
        self._inner_data.positions = value

    @property
    def box(self):
        """If periodic, an array representing the periodic boundary conditions."""
        return self._inner_data.box

    @box.setter
    def box(self, value):
        self._inner_data.box = value

    @classmethod
    def _check_supported_handlers(cls, force_field: ForceField):

        unsupported = list()

        for handler_name in force_field.registered_parameter_handlers:
            if handler_name in {"ToolkitAM1BCC"}:
                continue
            if handler_name not in _SUPPORTED_SMIRNOFF_HANDLERS:
                unsupported.append(handler_name)

        if unsupported:
            raise SMIRNOFFHandlersNotImplementedError(unsupported)

    @classmethod
    def from_smirnoff(
        cls,
        force_field: ForceField,
        topology: _OFFBioTop,
        box=None,
    ) -> "Interchange":
        """
        Create a new object by parameterizing a topology with a SMIRNOFF force field.

        Parameters
        ----------
        force_field
            The force field to parameterize the topology with.
        topology
            The topology to parameterize.
        box
            The box vectors associated with the interchange.

        Examples
        --------
        Generate an Interchange object from a single-molecule (OpenFF) topology and
        OpenFF 1.0.0 "Parsley"

        .. code-block:: pycon

            >>> from openff.interchange.components.interchange import Interchange
            >>> from openff.interchange.components.mdtraj import _OFFBioTop
            >>> from openff.toolkit.topology import Molecule
            >>> from openff.toolkit.typing.engines.smirnoff import ForceField
            >>> import mdtraj as md
            >>> mol = Molecule.from_smiles("CC")
            >>> mol.generate_conformers(n_conformers=1)
            >>> top = _OFFBioTop.from_molecules([mol])
            >>> top.mdtop = md.Topology.from_openmm(top.to_openmm())
            >>> parsley = ForceField("openff-1.0.0.offxml")
            >>> interchange = Interchange.from_smirnoff(topology=top, force_field=parsley)
            >>> interchange
            Interchange with 8 atoms, non-periodic topology

        """
        sys_out = Interchange()

        cls._check_supported_handlers(force_field)

        if isinstance(topology, _OFFBioTop):
            # TODO: See if Topology(topology) is fixed
            # https://github.com/openforcefield/openff-toolkit/issues/946
            sys_out.topology = deepcopy(topology)
            sys_out.topology.mdtop = topology.mdtop
        elif isinstance(topology, Topology):
            sys_out.topology = _OFFBioTop(other=topology)
            sys_out.topology.mdtop = md.Topology.from_openmm(topology.to_openmm())
        else:
            raise InvalidTopologyError(
                "Could not process topology argument, expected Topology or _OFFBioTop. "
                f"Found object of type {type(topology)}."
            )

        parameter_handlers_by_type = {
            force_field[parameter_handler_name].__class__: force_field[
                parameter_handler_name
            ]
            for parameter_handler_name in force_field.registered_parameter_handlers
        }

        if len(parameter_handlers_by_type) != len(
            force_field.registered_parameter_handlers
        ):

            raise NotImplementedError(
                "Only force fields that contain one instance of each parameter handler "
                "type are currently supported."
            )

        for potential_handler_type in SMIRNOFF_POTENTIAL_HANDLERS:

            parameter_handlers = [
                parameter_handlers_by_type[allowed_type]
                for allowed_type in potential_handler_type.allowed_parameter_handlers()
                if allowed_type in parameter_handlers_by_type
            ]

            if len(parameter_handlers) == 0:
                continue

            # TODO: Might be simpler to rework the bond handler to be self-contained and
            #       move back to the constraint handler dealing with the logic (and
            #       depending on the bond handler)
            if potential_handler_type == SMIRNOFFBondHandler:
                SMIRNOFFBondHandler.check_supported_parameters(force_field["Bonds"])
                potential_handler = SMIRNOFFBondHandler._from_toolkit(
                    parameter_handler=force_field["Bonds"],
                    topology=topology,
                    # constraint_handler=constraint_handler,
                )
                sys_out.handlers.update({"Bonds": potential_handler})
            elif potential_handler_type == SMIRNOFFConstraintHandler:
                bond_handler = force_field._parameter_handlers.get("Bonds", None)
                constraint_handler = force_field._parameter_handlers.get(
                    "Constraints", None
                )
                if constraint_handler is None:
                    continue
                constraints = SMIRNOFFConstraintHandler._from_toolkit(
                    parameter_handler=[
                        val
                        for val in [bond_handler, constraint_handler]
                        if val is not None
                    ],
                    topology=topology,
                )
                sys_out.handlers.update({"Constraints": constraints})
                continue
            elif len(potential_handler_type.allowed_parameter_handlers()) > 1:
                potential_handler = potential_handler_type._from_toolkit(  # type: ignore
                    parameter_handler=parameter_handlers,
                    topology=topology,
                )
            else:
                potential_handler_type.check_supported_parameters(parameter_handlers[0])
                potential_handler = potential_handler_type._from_toolkit(  # type: ignore
                    parameter_handler=parameter_handlers[0],
                    topology=topology,
                )
            sys_out.handlers.update({potential_handler.type: potential_handler})

        # `box` argument is only overriden if passed `None` and the input topology
        # has box vectors
        if box is None and topology.box_vectors is not None:
            sys_out.box = topology.box_vectors
        else:
            sys_out.box = box

        return sys_out

    def to_gro(self, file_path: Union[Path, str], writer="internal", decimal: int = 8):
        """Export this Interchange object to a .gro file."""
        if self.positions is None:
            raise MissingPositionsError(
                "Positions are required to write a `.gro` file but found None."
            )
        elif np.allclose(self.positions, 0):
            warnings.warn(
                "Positions seem to all be zero. Result coordinate file may be non-physical.",
                UserWarning,
            )

        # TODO: Enum-style class for handling writer arg?
        if writer == "parmed":
            from openff.interchange.interop.external import ParmEdWrapper

            ParmEdWrapper().to_file(self, file_path)

        elif writer == "internal":
            from openff.interchange.interop.internal.gromacs import to_gro

            to_gro(self, file_path, decimal=decimal)

        else:
            raise UnsupportedExportError

    def to_top(self, file_path: Union[Path, str], writer="internal"):
        """Export this Interchange to a .top file."""
        if writer == "parmed":
            from openff.interchange.interop.external import ParmEdWrapper

            ParmEdWrapper().to_file(self, file_path)

        elif writer == "internal":
            from openff.interchange.interop.internal.gromacs import to_top

            to_top(self, file_path)

        else:
            raise UnsupportedExportError

    def to_lammps(self, file_path: Union[Path, str], writer="internal"):
        """Export this Interchange to a LAMMPS data file."""
        if writer == "internal":
            from openff.interchange.interop.internal.lammps import to_lammps

            to_lammps(self, file_path)
        else:
            raise UnsupportedExportError

    def to_openmm(self, combine_nonbonded_forces: bool = False):
        """Export this Interchange to an OpenMM System."""
        from openff.interchange.interop.openmm import to_openmm as to_openmm_

        return to_openmm_(self, combine_nonbonded_forces=combine_nonbonded_forces)

    def to_prmtop(self, file_path: Union[Path, str], writer="internal"):
        """Export this Interchange to an Amber .prmtop file."""
        if writer == "internal":
            from openff.interchange.interop.internal.amber import to_prmtop

            to_prmtop(self, file_path)

        elif writer == "parmed":
            from openff.interchange.interop.external import ParmEdWrapper

            ParmEdWrapper().to_file(self, file_path)

        else:
            raise UnsupportedExportError

    def to_pdb(self, file_path: Union[Path, str], writer="openmm"):
        """Export this Interchange to a .pdb file."""
        if self.positions is None:
            raise MissingPositionsError(
                "Positions are required to write a `.pdb` file but found None."
            )

        if writer == "openmm":
            from openff.interchange.interop.openmm import _to_pdb

            _to_pdb(file_path, self.topology, self.positions)
        else:
            raise UnsupportedExportError

    def to_psf(self, file_path: Union[Path, str]):
        """Export this Interchange to a CHARMM-style .psf file."""
        raise UnsupportedExportError

    def to_crd(self, file_path: Union[Path, str]):
        """Export this Interchange to a CHARMM-style .crd file."""
        raise UnsupportedExportError

    def to_inpcrd(self, file_path: Union[Path, str], writer="internal"):
        """Export this Interchange to an Amber .inpcrd file."""
        if writer == "internal":
            from openff.interchange.interop.internal.amber import to_inpcrd

            to_inpcrd(self, file_path)

        elif writer == "parmed":
            from openff.interchange.interop.external import ParmEdWrapper

            ParmEdWrapper().to_file(self, file_path)

        else:
            raise UnsupportedExportError

    def _to_parmed(self):
        """Export this Interchange to a ParmEd Structure."""
        from openff.interchange.interop.parmed import _to_parmed

        return _to_parmed(self)

    @classmethod
    def _from_parmed(cls, structure):
        from openff.interchange.interop.parmed import _from_parmed

        return _from_parmed(cls, structure)

    @classmethod
    @requires_package("foyer")
    def from_foyer(
        cls, topology: "_OFFBioTop", force_field: "FoyerForcefield", **kwargs
    ) -> "Interchange":
        """
        Create an Interchange object from a Foyer force field and an OpenFF topology.

        Examples
        --------
        Generate an Interchange object from a single-molecule (OpenFF) topology and
        the Foyer implementation of OPLS-AA

        .. code-block:: pycon

            >>> from openff.interchange.components.interchange import Interchange
            >>> from openff.interchange.components.mdtraj import _OFFBioTop
            >>> from openff.toolkit.topology import Molecule
            >>> from foyer import Forcefield
            >>> import mdtraj as md
            >>> mol = Molecule.from_smiles("CC")
            >>> mol.generate_conformers(n_conformers=1)
            >>> top = _OFFBioTop.from_molecules([mol])
            >>> top.mdtop = md.Topology.from_openmm(top.to_openmm())
            >>> oplsaa = Forcefield(name="oplsaa")
            >>> interchange = Interchange.from_foyer(topology=top, force_field=oplsaa)
            >>> interchange
            Interchange with 8 atoms, non-periodic topology

        """
        from openff.interchange.components.foyer import get_handlers_callable

        system = cls()
        system.topology = topology

        for name, Handler in get_handlers_callable().items():
            system.handlers[name] = Handler()

        system.handlers["vdW"].store_matches(force_field, topology=topology)
        system.handlers["vdW"].store_potentials(force_field=force_field)

        atom_slots = system.handlers["vdW"].slot_map

        system.handlers["Electrostatics"].store_charges(
            atom_slots=atom_slots,
            force_field=force_field,
        )

        system.handlers["vdW"].scale_14 = force_field.lj14scale
        system.handlers["Electrostatics"].scale_14 = force_field.coulomb14scale

        for name, handler in system.handlers.items():
            if name not in ["vdW", "Electrostatics"]:
                handler.store_matches(atom_slots, topology=topology)
                handler.store_potentials(force_field)

        return system

    @classmethod
    @requires_package("intermol")
    def from_gromacs(
        cls,
        topology_file: Union[Path, str],
        gro_file: Union[Path, str],
        reader="intermol",
    ) -> "Interchange":
        """
        Create an Interchange object from GROMACS files.

        """
        from intermol.gromacs.gromacs_parser import GromacsParser

        from openff.interchange.interop.intermol import from_intermol_system

        intermol_system = GromacsParser(topology_file, gro_file).read()
        via_intermol = from_intermol_system(intermol_system)

        if reader == "intermol":
            return via_intermol

        elif reader == "internal":
            from openff.interchange.interop.internal.gromacs import (
                _read_box,
                _read_coordinates,
                from_top,
            )

            via_internal = from_top(topology_file, gro_file)

            via_internal.positions = _read_coordinates(gro_file)
            via_internal.box = _read_box(gro_file)
            for key in via_intermol.handlers:
                if key not in [
                    "Bonds",
                    "Angles",
                    "ProperTorsions",
                    "ImproperTorsions",
                    "vdW",
                    "Electrostatics",
                ]:
                    raise Exception(f"Found unexpected handler with name {key}")
                    via_internal.handlers[key] = via_intermol.handlers[key]

            return via_internal

        else:
            raise Exception(f"Reader {reader} is not implemented.")

    def _get_parameters(self, handler_name: str, atom_indices: Tuple[int]) -> Dict:
        """
        Get parameter values of a specific potential.

        Here, parameters are expected to be uniquely dfined by the name of
        its associated handler and a tuple of atom indices.

        Note: This method only checks for equality of atom indices and will likely fail on complex cases
        involved layered parameters with multiple topology keys sharing identical atom indices.
        """
        for handler in self.handlers:
            if handler == handler_name:
                return self[handler_name]._get_parameters(atom_indices=atom_indices)
        raise MissingParameterHandlerError(
            f"Could not find parameter handler of name {handler_name}"
        )

    def _get_nonbonded_methods(self):
        if "vdW" in self.handlers:
            nonbonded_handler = "vdW"
        elif "Buckingham-6" in self.handlers:
            nonbonded_handler = "Buckingham-6"
        else:
            raise InternalInconsistencyError("Found no non-bonded handlers")

        nonbonded_ = {
            "electrostatics_method": self.handlers["Electrostatics"].method,
            "vdw_method": self.handlers[nonbonded_handler].method,
            "periodic_topology": self.box is not None,
        }

        return nonbonded_

    # TODO: Does this cause any strange behaviors with Pydantic?
    # Taken from https://stackoverflow.com/a/4017638/4248961
    _aliases = {"box_vectors": "x", "coordinates": "positions", "top": "topology"}

    def __setattr__(self, name, value):
        name = self._aliases.get(name, name)
        object.__setattr__(self, name, value)

    def __getattr__(self, name):
        name = self._aliases.get(name, name)
        return object.__getattribute__(self, name)

    def __getitem__(self, item: str):
        """Syntax sugar for looking up potential handlers or other components."""
        if type(item) != str:
            raise LookupError(
                "Only str arguments can be currently be used for lookups.\n"
                f"Found item {item} of type {type(item)}"
            )
        if item == "positions":
            return self.positions
        elif item in {"box", "box_vectors"}:
            return self.box
        elif item in self.handlers:
            return self.handlers[item]
        else:
            raise LookupError(
                f"Could not find component {item}. This object has the following "
                f"potential handlers registered:\n\t{[*self.handlers.keys()]}"
            )

    def __add__(self, other):
        """Combine two Interchange objects. This method is unstable and likely unsafe."""
        from openff.interchange.components.mdtraj import _combine_topologies
        from openff.interchange.models import TopologyKey

        warnings.warn(
<<<<<<< HEAD
            "Iterchange object combination is experimental and likely to produce "
=======
            "Interchange object combination is experimental and likely to produce "
>>>>>>> 355ef3b1
            "strange results. Any workflow using this method is not guaranteed to "
            "be suitable for production. Use with extreme caution and thoroughly "
            "validate results!"
        )

        self_copy = Interchange()
        self_copy._inner_data = deepcopy(self._inner_data)

        self_copy.topology = _combine_topologies(self.topology, other.topology)

        atom_offset = self.topology.mdtop.n_atoms

        for handler_name, handler in other.handlers.items():

            # TODO: Specify behavior in this case
            try:
                self_handler = self_copy.handlers[handler_name]
            except KeyError as key_error:
                raise UnsupportedCombinationError(
                    f"`other` Interchange object has handler with name {handler_name} not "
                    f"found in `self`. Found while processing\n{self}\nand\n{other}"
                ) from key_error

            for top_key, pot_key in handler.slot_map.items():

                new_atom_indices = tuple(
                    idx + atom_offset for idx in top_key.atom_indices
                )
                new_top_key = TopologyKey(
                    atom_indices=new_atom_indices,
                    mult=top_key.mult,
                )

                self_handler.slot_map.update({new_top_key: pot_key})
                self_handler.potentials.update({pot_key: handler.potentials[pot_key]})

        if self_copy.positions is not None and other.positions is not None:
            new_positions = np.vstack([self_copy.positions, other.positions])
            self_copy.positions = new_positions
        else:
            warnings.warn(
                "Setting positions to None because one or both objects added together were missing positions."
            )
            self_copy.positions = None

        if not np.all(self_copy.box == other.box):
            raise UnsupportedCombinationError(
                "Combination with unequal box vectors is not curretnly supported"
            )

        return self_copy

    def __repr__(self):
        periodic = self.box is not None
        try:
            n_atoms = self.topology.mdtop.n_atoms
        except AttributeError:
            n_atoms = "unknown number of"
        except NameError:
            n_atoms = self.topology.n_topology_atoms
        return f"Interchange with {n_atoms} atoms, {'' if periodic else 'non-'}periodic topology"<|MERGE_RESOLUTION|>--- conflicted
+++ resolved
@@ -569,11 +569,7 @@
         from openff.interchange.models import TopologyKey
 
         warnings.warn(
-<<<<<<< HEAD
-            "Iterchange object combination is experimental and likely to produce "
-=======
             "Interchange object combination is experimental and likely to produce "
->>>>>>> 355ef3b1
             "strange results. Any workflow using this method is not guaranteed to "
             "be suitable for production. Use with extreme caution and thoroughly "
             "validate results!"
