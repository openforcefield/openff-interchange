"""Functions for running energy evluations with all available engines."""
from typing import TYPE_CHECKING, Dict

from openff.utilities.utilities import requires_package

from openff.interchange.drivers.amber import get_amber_energies
from openff.interchange.drivers.gromacs import get_gromacs_energies
from openff.interchange.drivers.lammps import get_lammps_energies
from openff.interchange.drivers.openmm import get_openmm_energies
from openff.interchange.drivers.report import EnergyReport
<<<<<<< HEAD
from openff.interchange.exceptions import (
    AmberError,
    GMXRunError,
    LAMMPSRunError,
    UnsupportedCutoffMethodError,
)
=======
from openff.interchange.exceptions import AmberError, GMXError, LAMMPSError
>>>>>>> ec1590b1

if TYPE_CHECKING:
    from pandas import DataFrame

    from openff.interchange import Interchange


def get_all_energies(interchange: "Interchange") -> Dict[str, EnergyReport]:
    """
    Given an Interchange object, return single-point energies as computed by all available engines.
    """
    # TODO: Return something nan-like if one driver fails, but still return others that succeed
    # TODO: Have each driver return the version of the engine that was used

    try:
        # TODO: Worth wiring this argument up to this function? kwargs complexity is not fun
        all_energies = {
            "OpenMM": get_openmm_energies(interchange),
        }
    except UnsupportedCutoffMethodError:
        all_energies = {
            "OpenMM": get_openmm_energies(interchange, combine_nonbonded_forces=False),
        }

    for engine_name, engine_driver, engine_exception in [
        ("Amber", get_amber_energies, AmberError),
        ("GROMACS", get_gromacs_energies, GMXError),
        ("LAMMPS", get_lammps_energies, LAMMPSError),
    ]:
        try:
            all_energies[engine_name] = engine_driver(interchange)  # type: ignore[operator]
        except engine_exception:
            pass

    return all_energies


@requires_package("pandas")
def get_summary_data(interchange: "Interchange") -> "DataFrame":
    """Return a pandas DataFrame with summaries of energies from all available engines."""
    from openff.units import unit
    from pandas import DataFrame

    kj_mol = unit.kilojoule / unit.mol

    energies = get_all_energies(interchange)

    for k, v in energies.items():
        for kk in v.energies:
            energies[k].energies[kk] = energies[k].energies[kk].m_as(kj_mol)  # type: ignore[union-attr]

    return DataFrame({k: v.energies for k, v in energies.items()}).T<|MERGE_RESOLUTION|>--- conflicted
+++ resolved
@@ -8,16 +8,12 @@
 from openff.interchange.drivers.lammps import get_lammps_energies
 from openff.interchange.drivers.openmm import get_openmm_energies
 from openff.interchange.drivers.report import EnergyReport
-<<<<<<< HEAD
 from openff.interchange.exceptions import (
     AmberError,
-    GMXRunError,
-    LAMMPSRunError,
+    GMXError,
+    LAMMPSError,
     UnsupportedCutoffMethodError,
 )
-=======
-from openff.interchange.exceptions import AmberError, GMXError, LAMMPSError
->>>>>>> ec1590b1
 
 if TYPE_CHECKING:
     from pandas import DataFrame
