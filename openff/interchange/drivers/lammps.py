--- conflicted
+++ resolved
@@ -60,14 +60,6 @@
     if round_positions is not None:
         interchange.positions = numpy.round(interchange.positions, round_positions)
 
-<<<<<<< HEAD
-    interchange.to_lammps("out.lmp")
-    mdconfig = MDConfig.from_interchange(interchange)
-    mdconfig.write_lammps_input(
-        input_file="tmp.in",
-        interchange=interchange,
-    )
-=======
     with tempfile.TemporaryDirectory():
         interchange.to_lammps("out.lmp")
         mdconfig = MDConfig.from_interchange(interchange)
@@ -75,7 +67,6 @@
             interchange=interchange,
             input_file="tmp.in",
         )
->>>>>>> 65dfd809
 
     # By default, LAMMPS spits out logs to the screen, turn it off
     # https://matsci.org/t/how-to-remove-or-redirect-python-lammps-stdout/38075/5
