"""Functions for running energy evluations with GROMACS."""

import subprocess
import tempfile
from importlib import resources
from pathlib import Path
from shutil import which

<<<<<<< HEAD
from openff.units import Quantity, unit
=======
from openff.toolkit import unit
>>>>>>> c7d7ed74
from openff.utilities.utilities import requires_package, temporary_cd

from openff.interchange import Interchange
from openff.interchange.components.mdconfig import MDConfig
from openff.interchange.constants import kj_mol
from openff.interchange.drivers.report import EnergyReport
from openff.interchange.exceptions import (
    GMXGromppError,
    GMXMdrunError,
    GMXNotFoundError,
)

<<<<<<< HEAD
=======
if sys.version_info >= (3, 10):
    from importlib import resources
else:
    import importlib_resources as resources

from openff.toolkit import Quantity

from openff.interchange import Interchange

>>>>>>> c7d7ed74

def _find_gromacs_executable(raise_exception: bool = False) -> str | None:
    """Attempt to locate a GROMACS executable based on commonly-used names."""
    gromacs_executable_names = ["gmx", "gmx_mpi", "gmx_d", "gmx_mpi_d"]

    for name in gromacs_executable_names:
        if which(name):
            return name

    if raise_exception:
        raise GMXNotFoundError
    else:
        return None


def _get_mdp_file(key: str = "auto") -> str:
    mapping = {
        "default": "default.mdp",
        "cutoff": "cutoff.mdp",
        "cutoff_hbonds": "cutoff_hbonds.mdp",
        "cutoff_buck": "cutoff_buck.mdp",
    }

    dir_path = resources.files("openff.interchange._tests.data.mdp")
    return str(dir_path / mapping[key])


def get_gromacs_energies(
    interchange: Interchange,
    mdp: str = "auto",
    round_positions: int = 8,
    detailed: bool = False,
) -> EnergyReport:
    """
    Given an OpenFF Interchange object, return single-point energies as computed by GROMACS.

    .. warning :: This API is experimental and subject to change.

    Parameters
    ----------
    interchange : openff.interchange.Interchange
        An OpenFF Interchange object to compute the single-point energy of
    mdp : str, default="cutoff"
        A string key identifying the GROMACS `.mdp` file to be used. See `_get_mdp_file`.
    round_positions: int, default=8
        A decimal precision for the positions in the `.gro` file.
    detailed : bool, default=False
        If True, return a detailed report containing the energies of each term.

    Returns
    -------
    report : EnergyReport
        An `EnergyReport` object containing the single-point energies.

    """
    return _process(
        _get_gromacs_energies(
            interchange=interchange,
            mdp=mdp,
            round_positions=round_positions,
        ),
        detailed=detailed,
    )


def _get_gromacs_energies(
    interchange: Interchange,
    mdp: str = "auto",
    round_positions: int = 8,
) -> dict[str, unit.Quantity]:
    with tempfile.TemporaryDirectory() as tmpdir:
        with temporary_cd(tmpdir):
            prefix = "_tmp"
            interchange.to_gromacs(prefix=prefix, decimal=round_positions)

            if mdp == "auto":
                mdconfig = MDConfig.from_interchange(interchange)
                mdp_file = "tmp.mdp"
                mdconfig.write_mdp_file(mdp_file)
            else:
                mdp_file = _get_mdp_file(mdp)

            return _run_gmx_energy(
                top_file="_tmp.top",
                gro_file="_tmp.gro",
                mdp_file=mdp_file,
                maxwarn=2,
            )


def _run_gmx_energy(
    top_file: Path | str,
    gro_file: Path | str,
    mdp_file: Path | str,
    maxwarn: int = 1,
) -> dict[str, unit.Quantity]:
    """
    Given GROMACS files, return single-point energies as computed by GROMACS.

    Parameters
    ----------
    top_file : str or pathlib.Path
        The path to a GROMACS topology (`.top`) file.
    gro_file : str or pathlib.Path
        The path to a GROMACS coordinate (`.gro`) file.
    mdp_file : str or pathlib.Path
        The path to a GROMACS molecular dynamics parameters (`.mdp`) file.
    maxwarn : int, default=1
        The number of warnings to allow when `gmx grompp` is called (via the `-maxwarn` flag).

    Returns
    -------
    energies: Dict[str, unit.Quantity]
        A dictionary of energies, keyed by the GROMACS energy term name.

    """
    gmx = _find_gromacs_executable(raise_exception=True)

    grompp_cmd = f"{gmx} grompp --maxwarn {maxwarn} -o out.tpr"
    grompp_cmd += f" -f {mdp_file} -c {gro_file} -p {top_file}"

    grompp = subprocess.Popen(
        grompp_cmd,
        shell=True,
        stdout=subprocess.PIPE,
        stderr=subprocess.PIPE,
        universal_newlines=True,
    )

    _, err = grompp.communicate()

    if grompp.returncode:
        raise GMXGromppError(err)

    # Some GROMACS builds will want `-ntmpi` instead of `ntomp`
    mdrun_cmd = f"{gmx} mdrun -s out.tpr -e out.edr -ntomp 1"

    mdrun = subprocess.Popen(
        mdrun_cmd,
        shell=True,
        stdout=subprocess.PIPE,
        stderr=subprocess.PIPE,
        universal_newlines=True,
    )

    _, err = mdrun.communicate()

    if mdrun.returncode:
        raise GMXMdrunError(err)

    return _parse_gmx_energy("out.edr")


def _get_gmx_energy_vdw(gmx_energies: dict) -> Quantity:
    """Get the total nonbonded energy from a set of GROMACS energies."""
    gmx_vdw = 0.0 * kj_mol
    for key in ["LJ (SR)", "LJ-14", "Disper. corr.", "Buck.ham (SR)"]:
        if key in gmx_energies:
            gmx_vdw += gmx_energies[key]

    return gmx_vdw


def _get_gmx_energy_coul(gmx_energies: dict) -> Quantity:
    gmx_coul = 0.0 * kj_mol
    for key in ["Coulomb (SR)", "Coul. recip.", "Coulomb-14"]:
        if key in gmx_energies:
            gmx_coul += gmx_energies[key]

    return gmx_coul


def _get_gmx_energy_torsion(gmx_energies: dict) -> Quantity:
    """Canonicalize torsion energies from a set of GROMACS energies."""
    gmx_torsion = 0.0 * kj_mol

    for key in ["Torsion", "Proper Dih.", "Per. Imp. Dih."]:
        if key in gmx_energies:
            gmx_torsion += gmx_energies[key]

    return gmx_torsion


@requires_package("panedr")
def _parse_gmx_energy(edr_path: str) -> dict[str, unit.Quantity]:
    """Parse an `.edr` file written by `gmx energy`."""
    import panedr

    parsed_energies = panedr.edr_to_df(edr_path).to_dict("index")[0.0]
    parsed_energies.pop("Time")

    #   for key in energies:
    #       energies[key] *= kj_mol

    #   # TODO: Better way of filling in missing fields
    #   # GROMACS may not populate all keys
    #   for required_key in ["Bond", "Angle", "Proper Dih."]:
    #       if required_key not in energies:
    #           energies[required_key] = 0.0 * kj_mol

    keys_to_drop = [
        "Kinetic En.",
        "Temperature",
        "Pres. DC",
        "Pressure",
        "Vir-XX",
        "Vir-YY",
        "Vir-ZZ",
        "Vir-YX",
        "Vir-XY",
        "Vir-YZ",
        "Vir-XZ",
    ]
    for key in keys_to_drop:
        if key in parsed_energies:
            parsed_energies.pop(key)

    return {key: val * kj_mol for key, val in parsed_energies.items()}


def _process(
    energies: dict[str, unit.Quantity],
    detailed: bool = False,
) -> EnergyReport:
    """Process energies from GROMACS into a standardized format."""
    if detailed:
        return EnergyReport(energies=energies)

    return EnergyReport(
        energies={
            "Bond": energies.get("Bond", 0.0 * kj_mol),
            "Angle": energies.get("Angle", 0.0 * kj_mol),
            "Torsion": _get_gmx_energy_torsion(energies),
            "RBTorsion": energies.get("Ryckaert-Bell.", 0.0 * kj_mol),
            "vdW": _get_gmx_energy_vdw(energies),
            "Electrostatics": _get_gmx_energy_coul(energies),
        },
    )<|MERGE_RESOLUTION|>--- conflicted
+++ resolved
@@ -6,11 +6,7 @@
 from pathlib import Path
 from shutil import which
 
-<<<<<<< HEAD
-from openff.units import Quantity, unit
-=======
-from openff.toolkit import unit
->>>>>>> c7d7ed74
+from openff.toolkit import Quantity, unit
 from openff.utilities.utilities import requires_package, temporary_cd
 
 from openff.interchange import Interchange
@@ -23,18 +19,6 @@
     GMXNotFoundError,
 )
 
-<<<<<<< HEAD
-=======
-if sys.version_info >= (3, 10):
-    from importlib import resources
-else:
-    import importlib_resources as resources
-
-from openff.toolkit import Quantity
-
-from openff.interchange import Interchange
-
->>>>>>> c7d7ed74
 
 def _find_gromacs_executable(raise_exception: bool = False) -> str | None:
     """Attempt to locate a GROMACS executable based on commonly-used names."""
