--- conflicted
+++ resolved
@@ -7,6 +7,7 @@
 
 from openff.interchange._annotations import _DistanceQuantity, _ElementaryChargeQuantity
 from openff.interchange.components.potentials import Collection
+from openff.interchange.constants import _PME
 from openff.interchange.models import (
     LibraryChargeTopologyKey,
     TopologyKey,
@@ -94,13 +95,9 @@
         "Ewald3D-ConductingBoundary",
         "cutoff",
         "no-cutoff",
-<<<<<<< HEAD
-    ] = Field("Ewald3D-ConductingBoundary")
-=======
     ] = Field(
         _PME,  # type: ignore[arg-type]
     )
->>>>>>> 6a515c07
     nonperiodic_potential: Literal["Coulomb", "cutoff", "no-cutoff"] = Field("Coulomb")
     exception_potential: Literal["Coulomb"] = Field("Coulomb")
 
