from collections.abc import Iterable
from typing import Literal

from openff.toolkit.topology.molecule import Atom
<<<<<<< HEAD
from pydantic.v1 import Field
=======
from pydantic import Field
>>>>>>> 4c6796bf

from openff.interchange.components.potentials import Collection


class ConstraintCollection(Collection):
    """Collection storing constraint potentials as produced by a SMIRNOFF force field."""

    type: Literal["Constraints"] = "Constraints"
    expression: Literal[""] = ""

    @classmethod
    def potential_parameters(cls) -> Iterable[str]:
        """Return a list of names of parameters included in each potential in this colletion."""
        return ("length",)


class BondCollection(Collection):
    """Collection storing bond potentials."""

    type: Literal["Bonds"] = "Bonds"
    expression: Literal["k/2*(r-length)**2"] = "k/2*(r-length)**2"

    @classmethod
    def potential_parameters(cls) -> Iterable[str]:
        """Return a list of names of parameters included in each potential in this colletion."""
        return "k", "length"

    @classmethod
    def valence_terms(cls, topology) -> list[tuple["Atom", ...]]:
        """Return all bonds in this topology."""
        return [tuple(b.atoms) for b in topology.bonds]


class AngleCollection(Collection):
    """Collection storing Angle potentials."""

    type: Literal["Angles"] = "Angles"
    expression: Literal["k/2*(theta-angle)**2"] = "k/2*(theta-angle)**2"

    @classmethod
    def potential_parameters(cls) -> Iterable[str]:
        """Return a list of names of parameters included in each potential in this colletion."""
        return "k", "angle"

    @classmethod
    def valence_terms(cls, topology):
        """Return all angles in this topology."""
        return [angle for angle in topology.angles]


class ProperTorsionCollection(Collection):
    """Handler storing periodic proper torsion potentials."""

    type: Literal["ProperTorsions"] = "ProperTorsions"
    expression: Literal["k*(1+cos(periodicity*theta-phase))"] = (
        "k*(1+cos(periodicity*theta-phase))"
    )

    @classmethod
    def supported_parameters(cls) -> Iterable[str]:
        """Return a list of supported parameter attribute names."""
        return "k", "periodicity", "phase"


class RyckaertBellemansTorsionCollection(Collection):
    """Handler storing Ryckaert-Bellemans torsion potentials."""

    type: Literal["RBTorsions"] = "RBTorsions"
    expression: str = Field(
        "c0 + "
        "c1 * (cos(phi - 180)) "
        "c2 * (cos(phi - 180)) ** 2 + "
        "c3 * (cos(phi - 180)) ** 3 + "
        "c4 * (cos(phi - 180)) ** 4 + "
        "c5 * (cos(phi - 180)) ** 5",
    )

    @classmethod
    def supported_parameters(cls) -> Iterable[str]:
        """Return a list of supported parameter attribute names."""
        return "c0", "c1", "c2", "c3", "c4", "c5"


class ImproperTorsionCollection(Collection):
    """Handler storing periodic improper torsion potentials."""

    type: Literal["ImproperTorsions"] = "ImproperTorsions"
    expression: Literal["k*(1+cos(periodicity*theta-phase))"] = (
        "k*(1+cos(periodicity*theta-phase))"
    )

    @classmethod
    def supported_parameters(cls) -> Iterable[str]:
        """Return a list of supported parameter attribute names."""
        return "k", "periodicity", "phase"<|MERGE_RESOLUTION|>--- conflicted
+++ resolved
@@ -2,11 +2,7 @@
 from typing import Literal
 
 from openff.toolkit.topology.molecule import Atom
-<<<<<<< HEAD
-from pydantic.v1 import Field
-=======
 from pydantic import Field
->>>>>>> 4c6796bf
 
 from openff.interchange.components.potentials import Collection
 
