<<<<<<< HEAD
import glob

import foyer
=======
>>>>>>> 50574976
import mdtraj as md
import numpy as np
import parmed as pmd
import pytest
from openff.toolkit.topology import Molecule
from openff.units import unit
from openff.utilities.testing import skip_if_missing
from openff.utilities.utils import has_pkg
from simtk import unit as simtk_unit

from openff.system.components.misc import OFFBioTop
from openff.system.tests.base_test import BaseTest
<<<<<<< HEAD
from openff.system.tests.energy_tests.gromacs import (
    _get_mdp_file,
    _run_gmx_energy,
    get_gromacs_energies,
)
=======
>>>>>>> 50574976
from openff.system.tests.energy_tests.openmm import get_openmm_energies
from openff.system.utils import get_test_files_dir_path

if has_pkg("foyer"):
    import foyer

    from openff.system.components.foyer import from_foyer


@skip_if_missing("foyer")
class TestFoyer(BaseTest):
    @pytest.fixture(scope="session")
    def oplsaa(self):
        return foyer.forcefields.load_OPLSAA()

    @pytest.fixture(scope="session")
    def oplsaa_system_ethanol(self, oplsaa):

        molecule = Molecule.from_file(
            get_test_files_dir_path("foyer_test_molecules") + "/ethanol.sdf"
        )
        molecule.name = "ETH"

        top = OFFBioTop.from_molecules(molecule)
        top.mdtop = md.Topology.from_openmm(top.to_openmm())
        oplsaa = foyer.Forcefield(name="oplsaa")
        system = from_foyer(topology=top, ff=oplsaa)
        system.positions = molecule.conformers[0].value_in_unit(simtk_unit.nanometer)
        system.box = [4, 4, 4]
        return system

    @pytest.fixture(scope="session")
    def get_systems(self, oplsaa):
        def systems_from_path(molecule_path):
            molecule_or_molecules = Molecule.from_file(molecule_path)
            off_bio_top = OFFBioTop.from_molecules(molecule_or_molecules)
            off_bio_top.mdtop = md.Topology.from_openmm(off_bio_top.to_openmm())
            openff_system = from_foyer(off_bio_top, oplsaa)
            if isinstance(molecule_or_molecules, list):
                openff_system.positions = np.vstack(
                    tuple(
                        molecule.conformers[0].value_in_unit(simtk_unit.nanometer)
                        for molecule in molecule_or_molecules
                    )
                )
            else:
                openff_system.positions = molecule_or_molecules.conformers[
                    0
                ].value_in_unit(simtk_unit.nanometer)
            openff_system.box = [4, 4, 4]

            parmed_struct = pmd.openmm.load_topology(off_bio_top.to_openmm())
            parmed_struct.positions = openff_system.positions.m_as(unit.angstrom)
            parmed_struct.box = [40, 40, 40, 90, 90, 90]

            return openff_system, parmed_struct

        return systems_from_path

    def test_handlers_exist(self, oplsaa_system_ethanol):
        for _, handler in oplsaa_system_ethanol.handlers.items():
            assert handler

        assert oplsaa_system_ethanol["vdW"].scale_14 == 0.5
        assert oplsaa_system_ethanol["Electrostatics"].scale_14 == 0.5

    @skip_if_missing("gromacs")
    @pytest.mark.slow
    def test_ethanol_energies(self, oplsaa_system_ethanol):
        from openff.system.tests.energy_tests.gromacs import get_gromacs_energies

        gmx_energies = get_gromacs_energies(oplsaa_system_ethanol)
        omm_energies = get_openmm_energies(oplsaa_system_ethanol)

        gmx_energies.compare(
            omm_energies,
            custom_tolerances={
                "vdW": 12.0 * unit.kilojoule / unit.mole,
                "Electrostatics": 12.0 * unit.kilojoule / unit.mole,
            },
        )

    @pytest.mark.slow
    @pytest.mark.parametrize(
        argnames="molecule_path",
        argvalues=glob.glob(get_test_files_dir_path("foyer_test_molecules") + "/*.sdf"),
    )
    def test_system_energies(self, molecule_path, get_systems, oplsaa):
        openff_system, pmd_structure = get_systems(molecule_path)
        parameterized_pmd_structure = oplsaa.apply(pmd_structure)
        openff_energy = get_gromacs_energies(openff_system)
        print(openff_system.handlers["Bonds"])
        parameterized_pmd_structure.save("from_foyer.gro")
        parameterized_pmd_structure.save("from_foyer.top")

        through_foyer = _run_gmx_energy(
            top_file="from_foyer.top",
            gro_file="from_foyer.gro",
            mdp_file=_get_mdp_file("cutoff_hbonds"),
        )

        openff_energy.compare(
            through_foyer,
            custom_tolerances={
                "Bond": 1.8 * simtk_unit.kilojoule_per_mole,
                "Angle": 0.06 * simtk_unit.kilojoule_per_mole,
                "Nonbonded": 30 * simtk_unit.kilojoule_per_mole,
            },
        )<|MERGE_RESOLUTION|>--- conflicted
+++ resolved
@@ -1,9 +1,7 @@
-<<<<<<< HEAD
+
 import glob
 
 import foyer
-=======
->>>>>>> 50574976
 import mdtraj as md
 import numpy as np
 import parmed as pmd
@@ -16,14 +14,11 @@
 
 from openff.system.components.misc import OFFBioTop
 from openff.system.tests.base_test import BaseTest
-<<<<<<< HEAD
 from openff.system.tests.energy_tests.gromacs import (
     _get_mdp_file,
     _run_gmx_energy,
     get_gromacs_energies,
 )
-=======
->>>>>>> 50574976
 from openff.system.tests.energy_tests.openmm import get_openmm_energies
 from openff.system.utils import get_test_files_dir_path
 
