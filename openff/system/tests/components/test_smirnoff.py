import numpy as np
import pytest
from openff.toolkit.topology import Molecule, Topology
from openff.toolkit.typing.engines.smirnoff import ImproperTorsionHandler
from openff.toolkit.typing.engines.smirnoff.parameters import (
    AngleHandler,
    BondHandler,
<<<<<<< HEAD
    LibraryChargeHandler,
=======
    ParameterHandler,
>>>>>>> 1e8f20e4
)
from openff.units import unit
from openff.utilities.testing import skip_if_missing
from simtk import unit as omm_unit
from simtk import unit as simtk_unit

from openff.system.components.mdtraj import OFFBioTop
from openff.system.components.smirnoff import (
    SMIRNOFFAngleHandler,
    SMIRNOFFBondHandler,
    SMIRNOFFImproperTorsionHandler,
    SMIRNOFFPotentialHandler,
    SMIRNOFFvdWHandler,
    library_charge_from_molecule,
)
from openff.system.exceptions import InvalidParameterHandlerError
from openff.system.models import TopologyKey
from openff.system.tests import BaseTest
from openff.system.utils import get_test_file_path


class TestSMIRNOFFPotentialHandler(BaseTest):
    def test_allowed_parameter_handler_types(self):
        class DummyParameterHandler(ParameterHandler):
            pass

        class DummySMIRNOFFHandler(SMIRNOFFPotentialHandler):
            type = "Bonds"
            expression = "1+1"

            @classmethod
            def allowed_parameter_handlers(cls):
                return [DummyParameterHandler]

        dummy_handler = DummySMIRNOFFHandler()
        angle_Handler = AngleHandler(version=0.3)

        assert DummyParameterHandler in dummy_handler.allowed_parameter_handlers()
        assert AngleHandler not in dummy_handler.allowed_parameter_handlers()
        assert (
            DummyParameterHandler
            not in SMIRNOFFAngleHandler.allowed_parameter_handlers()
        )

        dummy_handler = DummyParameterHandler(version=0.3)

        with pytest.raises(InvalidParameterHandlerError):
            SMIRNOFFAngleHandler._from_toolkit(
                parameter_handler=dummy_handler,
                topology=Topology(),
            )

        with pytest.raises(InvalidParameterHandlerError):
            DummySMIRNOFFHandler._from_toolkit(
                parameter_handler=angle_Handler,
                topology=Topology(),
            )


class TestSMIRNOFFHandlers(BaseTest):
    def test_bond_potential_handler(self):
        top = OFFBioTop.from_molecules(Molecule.from_smiles("O=O"))

        bond_handler = BondHandler(version=0.3)
        bond_parameter = BondHandler.BondType(
            smirks="[*:1]~[*:2]",
            k=1.5 * omm_unit.kilocalorie_per_mole / omm_unit.angstrom ** 2,
            length=1.5 * omm_unit.angstrom,
            id="b1000",
        )
        bond_handler.add_parameter(bond_parameter.to_dict())

        from openff.system.stubs import ForceField

        forcefield = ForceField()
        forcefield.register_parameter_handler(bond_handler)
        bond_potentials, _ = SMIRNOFFBondHandler._from_toolkit(
            bond_handler=forcefield["Bonds"],
            topology=top,
        )

        top_key = TopologyKey(atom_indices=(0, 1))
        pot_key = bond_potentials.slot_map[top_key]
        assert pot_key.associated_handler == "Bonds"
        pot = bond_potentials.potentials[pot_key]

        kcal_mol_a2 = unit.Unit("kilocalorie / (angstrom ** 2 * mole)")
        assert pot.parameters["k"].to(kcal_mol_a2).magnitude == pytest.approx(1.5)

    def test_angle_potential_handler(self):
        top = OFFBioTop.from_molecules(Molecule.from_smiles("CCC"))

        angle_handler = AngleHandler(version=0.3)
        angle_parameter = AngleHandler.AngleType(
            smirks="[*:1]~[*:2]~[*:3]",
            k=2.5 * omm_unit.kilocalorie_per_mole / omm_unit.radian ** 2,
            angle=100 * omm_unit.degree,
            id="b1000",
        )
        angle_handler.add_parameter(angle_parameter.to_dict())

        from openff.system.stubs import ForceField

        forcefield = ForceField()
        forcefield.register_parameter_handler(angle_handler)
        angle_potentials = SMIRNOFFAngleHandler._from_toolkit(
            parameter_handler=forcefield["Angles"],
            topology=top,
        )

        top_key = TopologyKey(atom_indices=(0, 1, 2))
        pot_key = angle_potentials.slot_map[top_key]
        assert pot_key.associated_handler == "Angles"
        pot = angle_potentials.potentials[pot_key]

        kcal_mol_rad2 = unit.Unit("kilocalorie / (mole * radian ** 2)")
        assert pot.parameters["k"].to(kcal_mol_rad2).magnitude == pytest.approx(2.5)

    def test_store_improper_torsion_matches(self):

        formaldehyde: Molecule = Molecule.from_mapped_smiles("[H:3][C:1]([H:4])=[O:2]")

        parameter_handler = ImproperTorsionHandler(version=0.3)
        parameter_handler.add_parameter(
            parameter=ImproperTorsionHandler.ImproperTorsionType(
                smirks="[*:1]~[#6X3:2](~[*:3])~[*:4]",
                periodicity1=2,
                phase1=180.0 * simtk_unit.degree,
                k1=1.1 * simtk_unit.kilocalorie_per_mole,
            )
        )

        potential_handler = SMIRNOFFImproperTorsionHandler()
        potential_handler.store_matches(parameter_handler, formaldehyde.to_topology())

        assert len(potential_handler.slot_map) == 3

        assert (
            TopologyKey(atom_indices=(0, 1, 2, 3), mult=0) in potential_handler.slot_map
        )
        assert (
            TopologyKey(atom_indices=(0, 2, 3, 1), mult=0) in potential_handler.slot_map
        )
        assert (
            TopologyKey(atom_indices=(0, 3, 1, 2), mult=0) in potential_handler.slot_map
        )


def test_library_charges_from_molecule():
    mol = Molecule.from_mapped_smiles("[Cl:1][C:2]#[C:3][F:4]")

    with pytest.raises(ValueError, match="missing partial"):
        library_charge_from_molecule(mol)

    mol.partial_charges = np.linspace(-0.3, 0.3, 4) * simtk_unit.elementary_charge

    library_charges = library_charge_from_molecule(mol)

    assert isinstance(library_charges, LibraryChargeHandler.LibraryChargeType)
    assert library_charges.smirks == mol.to_smiles(mapped=True)
    assert library_charges.charge == [*mol.partial_charges]


@skip_if_missing("jax")
class TestMatrixRepresentations(BaseTest):
    @pytest.mark.parametrize(
        "handler_name,n_ff_terms,n_sys_terms",
        [("vdW", 10, 72), ("Bonds", 8, 64), ("Angles", 6, 104)],
    )
    def test_to_force_field_to_system_parameters(
        self, parsley, ethanol_top, handler_name, n_ff_terms, n_sys_terms
    ):
        import jax

        if handler_name == "Bonds":
            handler, _ = SMIRNOFFBondHandler._from_toolkit(
                bond_handler=parsley["Bonds"],
                topology=ethanol_top,
                constraint_handler=None,
            )
        elif handler_name == "Angles":
            handler = SMIRNOFFAngleHandler._from_toolkit(
                parameter_handler=parsley[handler_name],
                topology=ethanol_top,
            )
        elif handler_name == "vdW":
            handler = SMIRNOFFvdWHandler._from_toolkit(
                parameter_handler=parsley[handler_name],
                topology=ethanol_top,
            )
        else:
            raise NotImplementedError()

        p = handler.get_force_field_parameters()

        assert isinstance(p, jax.interpreters.xla.DeviceArray)
        assert np.prod(p.shape) == n_ff_terms

        q = handler.get_system_parameters()

        assert isinstance(q, jax.interpreters.xla.DeviceArray)
        assert np.prod(q.shape) == n_sys_terms

        assert jax.numpy.allclose(q, handler.parametrize(p))

        param_matrix = handler.get_param_matrix()

        ref_file = get_test_file_path(f"ethanol_param_{handler_name.lower()}.npy")
        ref = jax.numpy.load(ref_file)

        assert jax.numpy.allclose(ref, param_matrix)

        # TODO: Update with other handlers that can safely be assumed to follow 1:1 slot:smirks mapping
        if handler_name in ["vdW", "Bonds", "Angles"]:
            assert np.allclose(
                np.sum(param_matrix, axis=1), np.ones(param_matrix.shape[0])
            )<|MERGE_RESOLUTION|>--- conflicted
+++ resolved
@@ -5,11 +5,8 @@
 from openff.toolkit.typing.engines.smirnoff.parameters import (
     AngleHandler,
     BondHandler,
-<<<<<<< HEAD
     LibraryChargeHandler,
-=======
     ParameterHandler,
->>>>>>> 1e8f20e4
 )
 from openff.units import unit
 from openff.utilities.testing import skip_if_missing
