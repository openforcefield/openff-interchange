--- conflicted
+++ resolved
@@ -40,15 +40,12 @@
             continue
         handler = self[parameter_handler._TAGNAME].create_potential(topology=topology)
         system.handlers.update({parameter_handler._TAGNAME: handler})
-<<<<<<< HEAD
-=======
 
     if "Electrostatics" in self.registered_parameter_handlers:
         charges = self["Electrostatics"].create_potential(
             forcefield=self, topology=topology
         )
         system.handlers.update({"Electrostatics": charges})
->>>>>>> ce9ca30e
 
     return system
 
@@ -104,8 +101,6 @@
 
 
 def create_proper_torsion_potential_handler(
-<<<<<<< HEAD
-=======
     self,
     topology: Topology,
     **kwargs,
@@ -145,7 +140,6 @@
 
 
 def create_potential_handler(
->>>>>>> ce9ca30e
     self,
     topology: Topology,
     **kwargs,
@@ -185,29 +179,9 @@
 #       create_potential_handler, handler_class=potential_handler
 #   )
 
-<<<<<<< HEAD
-# BondHandler.create_potential = functools.partialmethod(
-#     create_potential_handler, handler_class=SMIRNOFFBondHandler
-# )
-# AngleHandler.create_potential = functools.partialmethod(
-#     create_potential_handler, handler_class=SMIRNOFFAngleHandler
-# )
-# ProperTorsionHandler.create_potential = functools.partialmethod(
-#     create_potential_handler, handler_class=SMIRNOFFProperTorsionHandler
-# )
-# vdWHandler.create_potential = functools.partialmethod(
-#     create_potential_handler, handler_class=SMIRNOFFvdWHandler
-# )
-
-BondHandler.create_potential = create_bond_potential_handler
-AngleHandler.create_potential = create_angle_potential_handler
-vdWHandler.create_potential = create_vdw_potential_handler
-ProperTorsionHandler.create_potential = create_proper_torsion_potential_handler
-=======
 BondHandler.create_potential = create_bond_potential_handler
 AngleHandler.create_potential = create_angle_potential_handler
 ProperTorsionHandler.create_potential = create_proper_torsion_potential_handler
 vdWHandler.create_potential = create_vdw_potential_handler
 ElectrostaticsHandler.create_potential = create_charges
->>>>>>> ce9ca30e
 ForceField.create_openff_system = to_openff_system