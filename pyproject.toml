[build-system]
requires = [
    "setuptools",
    "versioningit",
]
build-backend = "setuptools.build_meta"

[project]
name="openff-interchange"
description = "A project (and object) for storing, manipulating, and converting molecular mechanics data."
readme = "README.md"
authors = [{name = "Open Force Field Initiative", email = "info@openforcefield.org"}]
license = {text = "MIT"}
dynamic = ["version"]

[tool.setuptools.packages]
find = {}

[tool.versioningit]

[tool.mypy]
mypy_path = "stubs/"
python_version = "3.11"
plugins = "numpy.typing.mypy_plugin,pydantic.mypy"
warn_unused_configs = true
warn_unused_ignores = true
warn_incomplete_stub = true
show_error_codes = true

[[tool.mypy.overrides]]
module = [
    "pandas",
    "networkx",
    "openmm",
    "openmm.app",
    "openmm.app.element",
    "openmm.unit",
    "intermol.*",
    "rdkit",
    "openff.toolkit.*",
    "openff.units.*",
    "openff.utilities.*",
    "openff.recharge.*",
    "parmed",
    "parmed.amber",
    "pmdtest.utils",
    "pytest",
    "pint",
    "unyt",
    "openeye",
    "jax",
    "scipy.spatial",
    "nonbonded_plugins.*",
    "lammps",
]
ignore_missing_imports = true

[tool.pytest.ini_options]
markers = [
    "slow: marks tests as slow (deselect with '-m \"not slow\"')",
]
addopts = "--cov=openff/interchange --cov-report=xml"

[tool.interrogate]
ignore-init-method = true
ignore-init-module = true
ignore-magic = true
ignore-semiprivate = false
ignore-private = true
ignore-property-decorators = false
ignore-module = false
ignore-nested-functions = false
ignore-nested-classes = true
ignore-setters = true
ignore-regex = ["^Test.*", "test_.*", "^_.*"]
fail-under = 90

[tool.ruff]
line-length = 119
namespace-packages = ["openff/interchange/"]

[tool.ruff.lint]
ignore = ["E721","D105","D107","D200","D203","D212"]
select = ["F", "E", "W", "NPY", "UP", "RUF", "I"]

[tool.ruff.lint.per-file-ignores]
"openff/interchange/**/__init__.py" = ["F401"]
"openff/interchange/smirnoff/_nonbonded.py" = ["F821"]
"openff/interchange/*_pydantic.py" = ["F401"]
"openff/interchange/smirnoff/_gbsa.py" = ["F821"]
"openff/interchange/smirnoff/_virtual_sites.py" = ["F821"]
"plugins/*" = ["INP001"]
"openff/interchange/components/interchange.py" = ["F821"]
"openff/interchange/components/*.py" = ["F821"]
"openff/interchange/_tests/unit_tests/test_types.py" = ["F821"]
"openff/interchange/foyer/_guard.py" = ["F401"]
"openff/interchange/foyer/_nonbonded.py" = ["F821"]
"openff/interchange/_tests/data/*" = ["INP001"]
"openff/interchange/_tests/*" = ["RUF015"]
"openff/interchange/smirnoff/_*.py" = ["RUF015"]

[tool.ruff.lint.isort]
# can't find a clean way to get Rust's globset to handle this via regex ...
known-third-party = ["openff.toolkit", "openff.utilities", "openff.units"]
known-first-party = ["openff.interchange"]

[tool.ruff.lint.pydocstyle]
property-decorators=["validator"]

<<<<<<< HEAD
[tool.pixi.project]
name = "openff-interchange"
channels = ["conda-forge"]
platforms = ["osx-arm64"]

[tool.pixi.pypi-dependencies]
openff-interchange = { path = ".", editable = true }
=======
[tool.coverage.run]
omit = [
    "*/*/_tests/*",
]

[tool.coverage.report]
exclude_lines = [
    "pragma: no cover",
    "if TYPE_CHECKING:",
    "raise NotImplementedError",
    "@overload",
]
>>>>>>> 3f1d692a
<|MERGE_RESOLUTION|>--- conflicted
+++ resolved
@@ -107,7 +107,6 @@
 [tool.ruff.lint.pydocstyle]
 property-decorators=["validator"]
 
-<<<<<<< HEAD
 [tool.pixi.project]
 name = "openff-interchange"
 channels = ["conda-forge"]
@@ -115,7 +114,7 @@
 
 [tool.pixi.pypi-dependencies]
 openff-interchange = { path = ".", editable = true }
-=======
+
 [tool.coverage.run]
 omit = [
     "*/*/_tests/*",
@@ -127,5 +126,4 @@
     "if TYPE_CHECKING:",
     "raise NotImplementedError",
     "@overload",
-]
->>>>>>> 3f1d692a
+]