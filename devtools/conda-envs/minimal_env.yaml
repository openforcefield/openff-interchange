--- conflicted
+++ resolved
@@ -15,11 +15,7 @@
   - openff-units
   # Testing
   - pytest
-<<<<<<< HEAD
+  - pytest-xdist
   - conda
   - cached-property
-  - cachetools
-=======
-  - pytest-xdist
-  - conda
->>>>>>> 2448c336
+  - cachetools