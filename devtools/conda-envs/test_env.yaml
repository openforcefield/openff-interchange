--- conflicted
+++ resolved
@@ -21,9 +21,6 @@
   - unyt
   - intermol
   - gromacs
-<<<<<<< HEAD
-=======
   - lammps
->>>>>>> adfb86ae
   - mbuild
   - foyer