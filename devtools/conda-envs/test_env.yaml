--- conflicted
+++ resolved
@@ -17,15 +17,9 @@
   - openmm =8.1.2
   # smirnoff-plugins =2024
   # de-forcefields  # add back after smirnoff-plugins update
-<<<<<<< HEAD
   - openff-nagl =0.5
   - openff-nagl-models =0.3
-  - mbuild ~=0.18
-=======
-  - openff-nagl ~=0.5
-  - openff-nagl-models ~=0.3
   - mbuild =1
->>>>>>> acecd06f
   - foyer =1
   - nglview
   # Drivers
