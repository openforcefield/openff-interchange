name: openff-interchange-env
channels:
  - jaimergp/label/unsupported-cudatoolkit-shim
  - conda-forge
dependencies:
  # Core
  - python
  - pip
  - numpy >=1.21
  - pydantic
  - openmm
  # OpenFF stack
  - openff-toolkit >=0.11.3
<<<<<<< HEAD
=======
  - openff-models
  # Optional features
  - unyt
  - mbuild
  - foyer >=0.11.3
>>>>>>> 348e1518
  # Testing
  - intermol
  - openff-evaluator
  - jax
  - jaxlib
  - pytest
  - pytest-cov
  - pytest-xdist
  - pytest-randomly
  - nbval
  - nglview
  - ipywidgets >7,<8  # https://github.com/nglviewer/nglview/issues/1032
  - mdanalysis
  # Drivers
  - gromacs >=2021=nompi*
  - lammps >=2021
  - panedr
  # Typing
  - mypy >=0.971
  - typing-extensions
  - types-setuptools
  - types-pkg_resources
  - pandas-stubs >=1.2.0.56<|MERGE_RESOLUTION|>--- conflicted
+++ resolved
@@ -11,14 +11,7 @@
   - openmm
   # OpenFF stack
   - openff-toolkit >=0.11.3
-<<<<<<< HEAD
-=======
   - openff-models
-  # Optional features
-  - unyt
-  - mbuild
-  - foyer >=0.11.3
->>>>>>> 348e1518
   # Testing
   - intermol
   - openff-evaluator
