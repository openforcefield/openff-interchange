--- conflicted
+++ resolved
@@ -7,14 +7,8 @@
   - python =3.10
   - pip
   - numpy =1
-<<<<<<< HEAD
-  - pydantic =1.10.17
-  - openff-toolkit-base =0.15.2
-  - openff-models
-=======
   - pydantic =2
   - openff-toolkit-base
->>>>>>> 4c6796bf
   - openmm >=7.6
   - mbuild
   - foyer >=0.12.1
