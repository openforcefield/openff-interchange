{
 "cells": [
  {
   "cell_type": "code",
   "execution_count": null,
   "metadata": {
<<<<<<< HEAD
=======
    "execution": {
     "iopub.execute_input": "2022-03-28T20:59:34.979680Z",
     "iopub.status.busy": "2022-03-28T20:59:34.979226Z",
     "iopub.status.idle": "2022-03-28T20:59:39.520348Z",
     "shell.execute_reply": "2022-03-28T20:59:39.519688Z"
    },
>>>>>>> 224f3322
    "tags": []
   },
   "outputs": [],
   "source": [
    "import pandas as pd\n",
    "from openff.toolkit.topology import Molecule, Topology\n",
    "from openff.toolkit.typing.engines.smirnoff import ForceField\n",
    "from openff.units import unit\n",
    "\n",
    "from openff.interchange import Interchange\n",
    "from openff.interchange.drivers.gromacs import get_gromacs_energies\n",
    "from openff.interchange.drivers.openmm import _get_openmm_energies, get_openmm_energies"
   ]
  },
  {
   "cell_type": "code",
<<<<<<< HEAD
   "execution_count": null,
   "metadata": {},
=======
   "execution_count": 2,
   "metadata": {
    "execution": {
     "iopub.execute_input": "2022-03-28T20:59:39.525544Z",
     "iopub.status.busy": "2022-03-28T20:59:39.524808Z",
     "iopub.status.idle": "2022-03-28T20:59:39.528955Z",
     "shell.execute_reply": "2022-03-28T20:59:39.528348Z"
    }
   },
>>>>>>> 224f3322
   "outputs": [],
   "source": [
    "SMILES = \"c1n(CCO)c(C(F)(F)(F))cc1CNCCl\""
   ]
  },
  {
   "cell_type": "code",
<<<<<<< HEAD
   "execution_count": null,
   "metadata": {},
   "outputs": [],
=======
   "execution_count": 3,
   "metadata": {
    "execution": {
     "iopub.execute_input": "2022-03-28T20:59:39.532065Z",
     "iopub.status.busy": "2022-03-28T20:59:39.531857Z",
     "iopub.status.idle": "2022-03-28T20:59:40.076833Z",
     "shell.execute_reply": "2022-03-28T20:59:40.075988Z"
    }
   },
   "outputs": [
    {
     "name": "stderr",
     "output_type": "stream",
     "text": [
      "/Users/mwt/miniconda3/envs/openff-interchange-env/lib/python3.9/site-packages/openff/toolkit/utils/openeye_wrapper.py:1032: UnitStrippedWarning: The unit of the quantity is stripped when downcasting to ndarray.\n",
      "  positions[off_atom_index, :] = off_atom_coords\n"
     ]
    }
   ],
>>>>>>> 224f3322
   "source": [
    "molecule = Molecule.from_smiles(SMILES)\n",
    "molecule.generate_conformers(n_conformers=20, rms_cutoff=0.1 * unit.angstrom)\n",
    "topology = molecule.to_topology()"
   ]
  },
  {
   "cell_type": "code",
<<<<<<< HEAD
   "execution_count": null,
   "metadata": {},
=======
   "execution_count": 4,
   "metadata": {
    "execution": {
     "iopub.execute_input": "2022-03-28T20:59:40.080240Z",
     "iopub.status.busy": "2022-03-28T20:59:40.080009Z",
     "iopub.status.idle": "2022-03-28T20:59:40.601399Z",
     "shell.execute_reply": "2022-03-28T20:59:40.600412Z"
    }
   },
>>>>>>> 224f3322
   "outputs": [],
   "source": [
    "parsley = ForceField(\"openff-1.1.0.offxml\")"
   ]
  },
  {
   "cell_type": "code",
<<<<<<< HEAD
   "execution_count": null,
   "metadata": {},
=======
   "execution_count": 5,
   "metadata": {
    "execution": {
     "iopub.execute_input": "2022-03-28T20:59:40.605117Z",
     "iopub.status.busy": "2022-03-28T20:59:40.604838Z",
     "iopub.status.idle": "2022-03-28T20:59:55.134564Z",
     "shell.execute_reply": "2022-03-28T20:59:55.133643Z"
    }
   },
>>>>>>> 224f3322
   "outputs": [],
   "source": [
    "openff_sys = Interchange.from_smirnoff(force_field=parsley, topology=topology)\n",
    "openmm_sys = parsley.create_openmm_system(topology)"
   ]
  },
  {
   "cell_type": "code",
<<<<<<< HEAD
   "execution_count": null,
   "metadata": {},
=======
   "execution_count": 6,
   "metadata": {
    "execution": {
     "iopub.execute_input": "2022-03-28T20:59:55.144396Z",
     "iopub.status.busy": "2022-03-28T20:59:55.143730Z",
     "iopub.status.idle": "2022-03-28T20:59:55.151223Z",
     "shell.execute_reply": "2022-03-28T20:59:55.150293Z"
    }
   },
>>>>>>> 224f3322
   "outputs": [],
   "source": [
    "openff_sys.positions = molecule.conformers[0]\n",
    "openff_sys.box = [4, 4, 4]"
   ]
  },
  {
   "cell_type": "code",
<<<<<<< HEAD
   "execution_count": null,
   "metadata": {},
   "outputs": [],
=======
   "execution_count": 7,
   "metadata": {
    "execution": {
     "iopub.execute_input": "2022-03-28T20:59:55.156919Z",
     "iopub.status.busy": "2022-03-28T20:59:55.156165Z",
     "iopub.status.idle": "2022-03-28T21:01:14.327793Z",
     "shell.execute_reply": "2022-03-28T21:01:14.325781Z"
    }
   },
   "outputs": [
    {
     "name": "stderr",
     "output_type": "stream",
     "text": [
      "WARNING:absl:No GPU/TPU found, falling back to CPU. (Set TF_CPP_MIN_LOG_LEVEL=0 and rerun for more info.)\n"
     ]
    }
   ],
>>>>>>> 224f3322
   "source": [
    "df = pd.DataFrame()\n",
    "\n",
    "kj_mol = unit.kilojoule / unit.mol\n",
    "\n",
    "for idx, conformer in enumerate(molecule.conformers):\n",
    "    openff_sys.positions = conformer\n",
    "\n",
    "    toolkit = sum(\n",
    "        _get_openmm_energies(\n",
    "            omm_sys=openmm_sys,\n",
    "            box_vectors=openff_sys.box,\n",
    "            positions=openff_sys.positions,\n",
    "        ).energies.values()\n",
    "    ).m_as(kj_mol)\n",
    "\n",
    "    omm = sum(get_openmm_energies(openff_sys).energies.values()).m_as(kj_mol)\n",
    "\n",
    "    gmx = sum(get_gromacs_energies(openff_sys).energies.values()).m_as(kj_mol)\n",
    "\n",
    "    df = pd.concat(\n",
    "        [\n",
    "            df,\n",
    "            pd.DataFrame.from_dict(\n",
    "                {\n",
    "                    \"Conformer No.\": [idx],\n",
    "                    \"Toolkit (kJ/mol)\": [round(toolkit, 3)],\n",
    "                    \"Interchange -> OpenMM (kJ/mol)\": [round(omm, 3)],\n",
    "                    \"Interchange -> GROMACS\": [round(gmx, 3)],\n",
    "                }\n",
    "            ),\n",
    "            # ignore_index=True,\n",
    "        ]\n",
    "    )"
   ]
  },
  {
   "cell_type": "code",
<<<<<<< HEAD
   "execution_count": null,
   "metadata": {},
   "outputs": [],
=======
   "execution_count": 8,
   "metadata": {
    "execution": {
     "iopub.execute_input": "2022-03-28T21:01:14.333053Z",
     "iopub.status.busy": "2022-03-28T21:01:14.332771Z",
     "iopub.status.idle": "2022-03-28T21:01:14.970326Z",
     "shell.execute_reply": "2022-03-28T21:01:14.969365Z"
    },
    "tags": []
   },
   "outputs": [
    {
     "data": {
      "text/html": [
       "<style type=\"text/css\">\n",
       "</style>\n",
       "<table id=\"T_5361f\">\n",
       "  <thead>\n",
       "    <tr>\n",
       "      <th id=\"T_5361f_level0_col0\" class=\"col_heading level0 col0\" >Conformer No.</th>\n",
       "      <th id=\"T_5361f_level0_col1\" class=\"col_heading level0 col1\" >Toolkit (kJ/mol)</th>\n",
       "      <th id=\"T_5361f_level0_col2\" class=\"col_heading level0 col2\" >Interchange -> OpenMM (kJ/mol)</th>\n",
       "      <th id=\"T_5361f_level0_col3\" class=\"col_heading level0 col3\" >Interchange -> GROMACS</th>\n",
       "    </tr>\n",
       "  </thead>\n",
       "  <tbody>\n",
       "    <tr>\n",
       "      <td id=\"T_5361f_row0_col0\" class=\"data row0 col0\" >0</td>\n",
       "      <td id=\"T_5361f_row0_col1\" class=\"data row0 col1\" >379.534000</td>\n",
       "      <td id=\"T_5361f_row0_col2\" class=\"data row0 col2\" >379.457000</td>\n",
       "      <td id=\"T_5361f_row0_col3\" class=\"data row0 col3\" >379.375000</td>\n",
       "    </tr>\n",
       "    <tr>\n",
       "      <td id=\"T_5361f_row1_col0\" class=\"data row1 col0\" >1</td>\n",
       "      <td id=\"T_5361f_row1_col1\" class=\"data row1 col1\" >378.628000</td>\n",
       "      <td id=\"T_5361f_row1_col2\" class=\"data row1 col2\" >378.592000</td>\n",
       "      <td id=\"T_5361f_row1_col3\" class=\"data row1 col3\" >378.522000</td>\n",
       "    </tr>\n",
       "    <tr>\n",
       "      <td id=\"T_5361f_row2_col0\" class=\"data row2 col0\" >2</td>\n",
       "      <td id=\"T_5361f_row2_col1\" class=\"data row2 col1\" >393.001000</td>\n",
       "      <td id=\"T_5361f_row2_col2\" class=\"data row2 col2\" >392.866000</td>\n",
       "      <td id=\"T_5361f_row2_col3\" class=\"data row2 col3\" >392.794000</td>\n",
       "    </tr>\n",
       "    <tr>\n",
       "      <td id=\"T_5361f_row3_col0\" class=\"data row3 col0\" >3</td>\n",
       "      <td id=\"T_5361f_row3_col1\" class=\"data row3 col1\" >388.423000</td>\n",
       "      <td id=\"T_5361f_row3_col2\" class=\"data row3 col2\" >388.405000</td>\n",
       "      <td id=\"T_5361f_row3_col3\" class=\"data row3 col3\" >388.341000</td>\n",
       "    </tr>\n",
       "    <tr>\n",
       "      <td id=\"T_5361f_row4_col0\" class=\"data row4 col0\" >4</td>\n",
       "      <td id=\"T_5361f_row4_col1\" class=\"data row4 col1\" >388.387000</td>\n",
       "      <td id=\"T_5361f_row4_col2\" class=\"data row4 col2\" >388.351000</td>\n",
       "      <td id=\"T_5361f_row4_col3\" class=\"data row4 col3\" >388.293000</td>\n",
       "    </tr>\n",
       "    <tr>\n",
       "      <td id=\"T_5361f_row5_col0\" class=\"data row5 col0\" >5</td>\n",
       "      <td id=\"T_5361f_row5_col1\" class=\"data row5 col1\" >387.330000</td>\n",
       "      <td id=\"T_5361f_row5_col2\" class=\"data row5 col2\" >387.251000</td>\n",
       "      <td id=\"T_5361f_row5_col3\" class=\"data row5 col3\" >387.174000</td>\n",
       "    </tr>\n",
       "    <tr>\n",
       "      <td id=\"T_5361f_row6_col0\" class=\"data row6 col0\" >6</td>\n",
       "      <td id=\"T_5361f_row6_col1\" class=\"data row6 col1\" >373.601000</td>\n",
       "      <td id=\"T_5361f_row6_col2\" class=\"data row6 col2\" >373.541000</td>\n",
       "      <td id=\"T_5361f_row6_col3\" class=\"data row6 col3\" >373.480000</td>\n",
       "    </tr>\n",
       "    <tr>\n",
       "      <td id=\"T_5361f_row7_col0\" class=\"data row7 col0\" >7</td>\n",
       "      <td id=\"T_5361f_row7_col1\" class=\"data row7 col1\" >372.383000</td>\n",
       "      <td id=\"T_5361f_row7_col2\" class=\"data row7 col2\" >372.334000</td>\n",
       "      <td id=\"T_5361f_row7_col3\" class=\"data row7 col3\" >372.284000</td>\n",
       "    </tr>\n",
       "    <tr>\n",
       "      <td id=\"T_5361f_row8_col0\" class=\"data row8 col0\" >8</td>\n",
       "      <td id=\"T_5361f_row8_col1\" class=\"data row8 col1\" >399.647000</td>\n",
       "      <td id=\"T_5361f_row8_col2\" class=\"data row8 col2\" >399.568000</td>\n",
       "      <td id=\"T_5361f_row8_col3\" class=\"data row8 col3\" >399.509000</td>\n",
       "    </tr>\n",
       "    <tr>\n",
       "      <td id=\"T_5361f_row9_col0\" class=\"data row9 col0\" >9</td>\n",
       "      <td id=\"T_5361f_row9_col1\" class=\"data row9 col1\" >399.208000</td>\n",
       "      <td id=\"T_5361f_row9_col2\" class=\"data row9 col2\" >399.136000</td>\n",
       "      <td id=\"T_5361f_row9_col3\" class=\"data row9 col3\" >399.059000</td>\n",
       "    </tr>\n",
       "    <tr>\n",
       "      <td id=\"T_5361f_row10_col0\" class=\"data row10 col0\" >10</td>\n",
       "      <td id=\"T_5361f_row10_col1\" class=\"data row10 col1\" >376.381000</td>\n",
       "      <td id=\"T_5361f_row10_col2\" class=\"data row10 col2\" >376.319000</td>\n",
       "      <td id=\"T_5361f_row10_col3\" class=\"data row10 col3\" >376.236000</td>\n",
       "    </tr>\n",
       "    <tr>\n",
       "      <td id=\"T_5361f_row11_col0\" class=\"data row11 col0\" >11</td>\n",
       "      <td id=\"T_5361f_row11_col1\" class=\"data row11 col1\" >374.403000</td>\n",
       "      <td id=\"T_5361f_row11_col2\" class=\"data row11 col2\" >374.385000</td>\n",
       "      <td id=\"T_5361f_row11_col3\" class=\"data row11 col3\" >374.314000</td>\n",
       "    </tr>\n",
       "    <tr>\n",
       "      <td id=\"T_5361f_row12_col0\" class=\"data row12 col0\" >12</td>\n",
       "      <td id=\"T_5361f_row12_col1\" class=\"data row12 col1\" >384.308000</td>\n",
       "      <td id=\"T_5361f_row12_col2\" class=\"data row12 col2\" >384.189000</td>\n",
       "      <td id=\"T_5361f_row12_col3\" class=\"data row12 col3\" >384.107000</td>\n",
       "    </tr>\n",
       "    <tr>\n",
       "      <td id=\"T_5361f_row13_col0\" class=\"data row13 col0\" >13</td>\n",
       "      <td id=\"T_5361f_row13_col1\" class=\"data row13 col1\" >381.072000</td>\n",
       "      <td id=\"T_5361f_row13_col2\" class=\"data row13 col2\" >381.041000</td>\n",
       "      <td id=\"T_5361f_row13_col3\" class=\"data row13 col3\" >380.969000</td>\n",
       "    </tr>\n",
       "    <tr>\n",
       "      <td id=\"T_5361f_row14_col0\" class=\"data row14 col0\" >14</td>\n",
       "      <td id=\"T_5361f_row14_col1\" class=\"data row14 col1\" >372.014000</td>\n",
       "      <td id=\"T_5361f_row14_col2\" class=\"data row14 col2\" >371.919000</td>\n",
       "      <td id=\"T_5361f_row14_col3\" class=\"data row14 col3\" >371.866000</td>\n",
       "    </tr>\n",
       "    <tr>\n",
       "      <td id=\"T_5361f_row15_col0\" class=\"data row15 col0\" >15</td>\n",
       "      <td id=\"T_5361f_row15_col1\" class=\"data row15 col1\" >376.251000</td>\n",
       "      <td id=\"T_5361f_row15_col2\" class=\"data row15 col2\" >376.237000</td>\n",
       "      <td id=\"T_5361f_row15_col3\" class=\"data row15 col3\" >376.149000</td>\n",
       "    </tr>\n",
       "    <tr>\n",
       "      <td id=\"T_5361f_row16_col0\" class=\"data row16 col0\" >16</td>\n",
       "      <td id=\"T_5361f_row16_col1\" class=\"data row16 col1\" >384.574000</td>\n",
       "      <td id=\"T_5361f_row16_col2\" class=\"data row16 col2\" >384.434000</td>\n",
       "      <td id=\"T_5361f_row16_col3\" class=\"data row16 col3\" >384.389000</td>\n",
       "    </tr>\n",
       "    <tr>\n",
       "      <td id=\"T_5361f_row17_col0\" class=\"data row17 col0\" >17</td>\n",
       "      <td id=\"T_5361f_row17_col1\" class=\"data row17 col1\" >386.187000</td>\n",
       "      <td id=\"T_5361f_row17_col2\" class=\"data row17 col2\" >386.116000</td>\n",
       "      <td id=\"T_5361f_row17_col3\" class=\"data row17 col3\" >386.040000</td>\n",
       "    </tr>\n",
       "    <tr>\n",
       "      <td id=\"T_5361f_row18_col0\" class=\"data row18 col0\" >18</td>\n",
       "      <td id=\"T_5361f_row18_col1\" class=\"data row18 col1\" >384.807000</td>\n",
       "      <td id=\"T_5361f_row18_col2\" class=\"data row18 col2\" >384.766000</td>\n",
       "      <td id=\"T_5361f_row18_col3\" class=\"data row18 col3\" >384.698000</td>\n",
       "    </tr>\n",
       "    <tr>\n",
       "      <td id=\"T_5361f_row19_col0\" class=\"data row19 col0\" >19</td>\n",
       "      <td id=\"T_5361f_row19_col1\" class=\"data row19 col1\" >384.933000</td>\n",
       "      <td id=\"T_5361f_row19_col2\" class=\"data row19 col2\" >384.930000</td>\n",
       "      <td id=\"T_5361f_row19_col3\" class=\"data row19 col3\" >384.850000</td>\n",
       "    </tr>\n",
       "  </tbody>\n",
       "</table>\n"
      ],
      "text/plain": [
       "<pandas.io.formats.style.Styler at 0x166885dc0>"
      ]
     },
     "execution_count": 8,
     "metadata": {},
     "output_type": "execute_result"
    }
   ],
>>>>>>> 224f3322
   "source": [
    "df.style.hide(axis=\"index\")"
   ]
  }
 ],
 "metadata": {
  "kernelspec": {
   "display_name": "Python 3 (ipykernel)",
   "language": "python",
   "name": "python3"
  },
  "language_info": {
   "codemirror_mode": {
    "name": "ipython",
    "version": 3
   },
   "file_extension": ".py",
   "mimetype": "text/x-python",
   "name": "python",
   "nbconvert_exporter": "python",
   "pygments_lexer": "ipython3",
   "version": "3.9.12"
  }
 },
 "nbformat": 4,
 "nbformat_minor": 4
}<|MERGE_RESOLUTION|>--- conflicted
+++ resolved
@@ -4,15 +4,6 @@
    "cell_type": "code",
    "execution_count": null,
    "metadata": {
-<<<<<<< HEAD
-=======
-    "execution": {
-     "iopub.execute_input": "2022-03-28T20:59:34.979680Z",
-     "iopub.status.busy": "2022-03-28T20:59:34.979226Z",
-     "iopub.status.idle": "2022-03-28T20:59:39.520348Z",
-     "shell.execute_reply": "2022-03-28T20:59:39.519688Z"
-    },
->>>>>>> 224f3322
     "tags": []
    },
    "outputs": [],
@@ -29,20 +20,8 @@
   },
   {
    "cell_type": "code",
-<<<<<<< HEAD
    "execution_count": null,
    "metadata": {},
-=======
-   "execution_count": 2,
-   "metadata": {
-    "execution": {
-     "iopub.execute_input": "2022-03-28T20:59:39.525544Z",
-     "iopub.status.busy": "2022-03-28T20:59:39.524808Z",
-     "iopub.status.idle": "2022-03-28T20:59:39.528955Z",
-     "shell.execute_reply": "2022-03-28T20:59:39.528348Z"
-    }
-   },
->>>>>>> 224f3322
    "outputs": [],
    "source": [
     "SMILES = \"c1n(CCO)c(C(F)(F)(F))cc1CNCCl\""
@@ -50,53 +29,8 @@
   },
   {
    "cell_type": "code",
-<<<<<<< HEAD
    "execution_count": null,
    "metadata": {},
-   "outputs": [],
-=======
-   "execution_count": 3,
-   "metadata": {
-    "execution": {
-     "iopub.execute_input": "2022-03-28T20:59:39.532065Z",
-     "iopub.status.busy": "2022-03-28T20:59:39.531857Z",
-     "iopub.status.idle": "2022-03-28T20:59:40.076833Z",
-     "shell.execute_reply": "2022-03-28T20:59:40.075988Z"
-    }
-   },
-   "outputs": [
-    {
-     "name": "stderr",
-     "output_type": "stream",
-     "text": [
-      "/Users/mwt/miniconda3/envs/openff-interchange-env/lib/python3.9/site-packages/openff/toolkit/utils/openeye_wrapper.py:1032: UnitStrippedWarning: The unit of the quantity is stripped when downcasting to ndarray.\n",
-      "  positions[off_atom_index, :] = off_atom_coords\n"
-     ]
-    }
-   ],
->>>>>>> 224f3322
-   "source": [
-    "molecule = Molecule.from_smiles(SMILES)\n",
-    "molecule.generate_conformers(n_conformers=20, rms_cutoff=0.1 * unit.angstrom)\n",
-    "topology = molecule.to_topology()"
-   ]
-  },
-  {
-   "cell_type": "code",
-<<<<<<< HEAD
-   "execution_count": null,
-   "metadata": {},
-=======
-   "execution_count": 4,
-   "metadata": {
-    "execution": {
-     "iopub.execute_input": "2022-03-28T20:59:40.080240Z",
-     "iopub.status.busy": "2022-03-28T20:59:40.080009Z",
-     "iopub.status.idle": "2022-03-28T20:59:40.601399Z",
-     "shell.execute_reply": "2022-03-28T20:59:40.600412Z"
-    }
-   },
->>>>>>> 224f3322
    "outputs": [],
    "source": [
     "parsley = ForceField(\"openff-1.1.0.offxml\")"
@@ -104,20 +38,8 @@
   },
   {
    "cell_type": "code",
-<<<<<<< HEAD
    "execution_count": null,
    "metadata": {},
-=======
-   "execution_count": 5,
-   "metadata": {
-    "execution": {
-     "iopub.execute_input": "2022-03-28T20:59:40.605117Z",
-     "iopub.status.busy": "2022-03-28T20:59:40.604838Z",
-     "iopub.status.idle": "2022-03-28T20:59:55.134564Z",
-     "shell.execute_reply": "2022-03-28T20:59:55.133643Z"
-    }
-   },
->>>>>>> 224f3322
    "outputs": [],
    "source": [
     "openff_sys = Interchange.from_smirnoff(force_field=parsley, topology=topology)\n",
@@ -126,20 +48,8 @@
   },
   {
    "cell_type": "code",
-<<<<<<< HEAD
    "execution_count": null,
    "metadata": {},
-=======
-   "execution_count": 6,
-   "metadata": {
-    "execution": {
-     "iopub.execute_input": "2022-03-28T20:59:55.144396Z",
-     "iopub.status.busy": "2022-03-28T20:59:55.143730Z",
-     "iopub.status.idle": "2022-03-28T20:59:55.151223Z",
-     "shell.execute_reply": "2022-03-28T20:59:55.150293Z"
-    }
-   },
->>>>>>> 224f3322
    "outputs": [],
    "source": [
     "openff_sys.positions = molecule.conformers[0]\n",
@@ -148,30 +58,9 @@
   },
   {
    "cell_type": "code",
-<<<<<<< HEAD
    "execution_count": null,
    "metadata": {},
    "outputs": [],
-=======
-   "execution_count": 7,
-   "metadata": {
-    "execution": {
-     "iopub.execute_input": "2022-03-28T20:59:55.156919Z",
-     "iopub.status.busy": "2022-03-28T20:59:55.156165Z",
-     "iopub.status.idle": "2022-03-28T21:01:14.327793Z",
-     "shell.execute_reply": "2022-03-28T21:01:14.325781Z"
-    }
-   },
-   "outputs": [
-    {
-     "name": "stderr",
-     "output_type": "stream",
-     "text": [
-      "WARNING:absl:No GPU/TPU found, falling back to CPU. (Set TF_CPP_MIN_LOG_LEVEL=0 and rerun for more info.)\n"
-     ]
-    }
-   ],
->>>>>>> 224f3322
    "source": [
     "df = pd.DataFrame()\n",
     "\n",
@@ -210,170 +99,9 @@
   },
   {
    "cell_type": "code",
-<<<<<<< HEAD
    "execution_count": null,
    "metadata": {},
    "outputs": [],
-=======
-   "execution_count": 8,
-   "metadata": {
-    "execution": {
-     "iopub.execute_input": "2022-03-28T21:01:14.333053Z",
-     "iopub.status.busy": "2022-03-28T21:01:14.332771Z",
-     "iopub.status.idle": "2022-03-28T21:01:14.970326Z",
-     "shell.execute_reply": "2022-03-28T21:01:14.969365Z"
-    },
-    "tags": []
-   },
-   "outputs": [
-    {
-     "data": {
-      "text/html": [
-       "<style type=\"text/css\">\n",
-       "</style>\n",
-       "<table id=\"T_5361f\">\n",
-       "  <thead>\n",
-       "    <tr>\n",
-       "      <th id=\"T_5361f_level0_col0\" class=\"col_heading level0 col0\" >Conformer No.</th>\n",
-       "      <th id=\"T_5361f_level0_col1\" class=\"col_heading level0 col1\" >Toolkit (kJ/mol)</th>\n",
-       "      <th id=\"T_5361f_level0_col2\" class=\"col_heading level0 col2\" >Interchange -> OpenMM (kJ/mol)</th>\n",
-       "      <th id=\"T_5361f_level0_col3\" class=\"col_heading level0 col3\" >Interchange -> GROMACS</th>\n",
-       "    </tr>\n",
-       "  </thead>\n",
-       "  <tbody>\n",
-       "    <tr>\n",
-       "      <td id=\"T_5361f_row0_col0\" class=\"data row0 col0\" >0</td>\n",
-       "      <td id=\"T_5361f_row0_col1\" class=\"data row0 col1\" >379.534000</td>\n",
-       "      <td id=\"T_5361f_row0_col2\" class=\"data row0 col2\" >379.457000</td>\n",
-       "      <td id=\"T_5361f_row0_col3\" class=\"data row0 col3\" >379.375000</td>\n",
-       "    </tr>\n",
-       "    <tr>\n",
-       "      <td id=\"T_5361f_row1_col0\" class=\"data row1 col0\" >1</td>\n",
-       "      <td id=\"T_5361f_row1_col1\" class=\"data row1 col1\" >378.628000</td>\n",
-       "      <td id=\"T_5361f_row1_col2\" class=\"data row1 col2\" >378.592000</td>\n",
-       "      <td id=\"T_5361f_row1_col3\" class=\"data row1 col3\" >378.522000</td>\n",
-       "    </tr>\n",
-       "    <tr>\n",
-       "      <td id=\"T_5361f_row2_col0\" class=\"data row2 col0\" >2</td>\n",
-       "      <td id=\"T_5361f_row2_col1\" class=\"data row2 col1\" >393.001000</td>\n",
-       "      <td id=\"T_5361f_row2_col2\" class=\"data row2 col2\" >392.866000</td>\n",
-       "      <td id=\"T_5361f_row2_col3\" class=\"data row2 col3\" >392.794000</td>\n",
-       "    </tr>\n",
-       "    <tr>\n",
-       "      <td id=\"T_5361f_row3_col0\" class=\"data row3 col0\" >3</td>\n",
-       "      <td id=\"T_5361f_row3_col1\" class=\"data row3 col1\" >388.423000</td>\n",
-       "      <td id=\"T_5361f_row3_col2\" class=\"data row3 col2\" >388.405000</td>\n",
-       "      <td id=\"T_5361f_row3_col3\" class=\"data row3 col3\" >388.341000</td>\n",
-       "    </tr>\n",
-       "    <tr>\n",
-       "      <td id=\"T_5361f_row4_col0\" class=\"data row4 col0\" >4</td>\n",
-       "      <td id=\"T_5361f_row4_col1\" class=\"data row4 col1\" >388.387000</td>\n",
-       "      <td id=\"T_5361f_row4_col2\" class=\"data row4 col2\" >388.351000</td>\n",
-       "      <td id=\"T_5361f_row4_col3\" class=\"data row4 col3\" >388.293000</td>\n",
-       "    </tr>\n",
-       "    <tr>\n",
-       "      <td id=\"T_5361f_row5_col0\" class=\"data row5 col0\" >5</td>\n",
-       "      <td id=\"T_5361f_row5_col1\" class=\"data row5 col1\" >387.330000</td>\n",
-       "      <td id=\"T_5361f_row5_col2\" class=\"data row5 col2\" >387.251000</td>\n",
-       "      <td id=\"T_5361f_row5_col3\" class=\"data row5 col3\" >387.174000</td>\n",
-       "    </tr>\n",
-       "    <tr>\n",
-       "      <td id=\"T_5361f_row6_col0\" class=\"data row6 col0\" >6</td>\n",
-       "      <td id=\"T_5361f_row6_col1\" class=\"data row6 col1\" >373.601000</td>\n",
-       "      <td id=\"T_5361f_row6_col2\" class=\"data row6 col2\" >373.541000</td>\n",
-       "      <td id=\"T_5361f_row6_col3\" class=\"data row6 col3\" >373.480000</td>\n",
-       "    </tr>\n",
-       "    <tr>\n",
-       "      <td id=\"T_5361f_row7_col0\" class=\"data row7 col0\" >7</td>\n",
-       "      <td id=\"T_5361f_row7_col1\" class=\"data row7 col1\" >372.383000</td>\n",
-       "      <td id=\"T_5361f_row7_col2\" class=\"data row7 col2\" >372.334000</td>\n",
-       "      <td id=\"T_5361f_row7_col3\" class=\"data row7 col3\" >372.284000</td>\n",
-       "    </tr>\n",
-       "    <tr>\n",
-       "      <td id=\"T_5361f_row8_col0\" class=\"data row8 col0\" >8</td>\n",
-       "      <td id=\"T_5361f_row8_col1\" class=\"data row8 col1\" >399.647000</td>\n",
-       "      <td id=\"T_5361f_row8_col2\" class=\"data row8 col2\" >399.568000</td>\n",
-       "      <td id=\"T_5361f_row8_col3\" class=\"data row8 col3\" >399.509000</td>\n",
-       "    </tr>\n",
-       "    <tr>\n",
-       "      <td id=\"T_5361f_row9_col0\" class=\"data row9 col0\" >9</td>\n",
-       "      <td id=\"T_5361f_row9_col1\" class=\"data row9 col1\" >399.208000</td>\n",
-       "      <td id=\"T_5361f_row9_col2\" class=\"data row9 col2\" >399.136000</td>\n",
-       "      <td id=\"T_5361f_row9_col3\" class=\"data row9 col3\" >399.059000</td>\n",
-       "    </tr>\n",
-       "    <tr>\n",
-       "      <td id=\"T_5361f_row10_col0\" class=\"data row10 col0\" >10</td>\n",
-       "      <td id=\"T_5361f_row10_col1\" class=\"data row10 col1\" >376.381000</td>\n",
-       "      <td id=\"T_5361f_row10_col2\" class=\"data row10 col2\" >376.319000</td>\n",
-       "      <td id=\"T_5361f_row10_col3\" class=\"data row10 col3\" >376.236000</td>\n",
-       "    </tr>\n",
-       "    <tr>\n",
-       "      <td id=\"T_5361f_row11_col0\" class=\"data row11 col0\" >11</td>\n",
-       "      <td id=\"T_5361f_row11_col1\" class=\"data row11 col1\" >374.403000</td>\n",
-       "      <td id=\"T_5361f_row11_col2\" class=\"data row11 col2\" >374.385000</td>\n",
-       "      <td id=\"T_5361f_row11_col3\" class=\"data row11 col3\" >374.314000</td>\n",
-       "    </tr>\n",
-       "    <tr>\n",
-       "      <td id=\"T_5361f_row12_col0\" class=\"data row12 col0\" >12</td>\n",
-       "      <td id=\"T_5361f_row12_col1\" class=\"data row12 col1\" >384.308000</td>\n",
-       "      <td id=\"T_5361f_row12_col2\" class=\"data row12 col2\" >384.189000</td>\n",
-       "      <td id=\"T_5361f_row12_col3\" class=\"data row12 col3\" >384.107000</td>\n",
-       "    </tr>\n",
-       "    <tr>\n",
-       "      <td id=\"T_5361f_row13_col0\" class=\"data row13 col0\" >13</td>\n",
-       "      <td id=\"T_5361f_row13_col1\" class=\"data row13 col1\" >381.072000</td>\n",
-       "      <td id=\"T_5361f_row13_col2\" class=\"data row13 col2\" >381.041000</td>\n",
-       "      <td id=\"T_5361f_row13_col3\" class=\"data row13 col3\" >380.969000</td>\n",
-       "    </tr>\n",
-       "    <tr>\n",
-       "      <td id=\"T_5361f_row14_col0\" class=\"data row14 col0\" >14</td>\n",
-       "      <td id=\"T_5361f_row14_col1\" class=\"data row14 col1\" >372.014000</td>\n",
-       "      <td id=\"T_5361f_row14_col2\" class=\"data row14 col2\" >371.919000</td>\n",
-       "      <td id=\"T_5361f_row14_col3\" class=\"data row14 col3\" >371.866000</td>\n",
-       "    </tr>\n",
-       "    <tr>\n",
-       "      <td id=\"T_5361f_row15_col0\" class=\"data row15 col0\" >15</td>\n",
-       "      <td id=\"T_5361f_row15_col1\" class=\"data row15 col1\" >376.251000</td>\n",
-       "      <td id=\"T_5361f_row15_col2\" class=\"data row15 col2\" >376.237000</td>\n",
-       "      <td id=\"T_5361f_row15_col3\" class=\"data row15 col3\" >376.149000</td>\n",
-       "    </tr>\n",
-       "    <tr>\n",
-       "      <td id=\"T_5361f_row16_col0\" class=\"data row16 col0\" >16</td>\n",
-       "      <td id=\"T_5361f_row16_col1\" class=\"data row16 col1\" >384.574000</td>\n",
-       "      <td id=\"T_5361f_row16_col2\" class=\"data row16 col2\" >384.434000</td>\n",
-       "      <td id=\"T_5361f_row16_col3\" class=\"data row16 col3\" >384.389000</td>\n",
-       "    </tr>\n",
-       "    <tr>\n",
-       "      <td id=\"T_5361f_row17_col0\" class=\"data row17 col0\" >17</td>\n",
-       "      <td id=\"T_5361f_row17_col1\" class=\"data row17 col1\" >386.187000</td>\n",
-       "      <td id=\"T_5361f_row17_col2\" class=\"data row17 col2\" >386.116000</td>\n",
-       "      <td id=\"T_5361f_row17_col3\" class=\"data row17 col3\" >386.040000</td>\n",
-       "    </tr>\n",
-       "    <tr>\n",
-       "      <td id=\"T_5361f_row18_col0\" class=\"data row18 col0\" >18</td>\n",
-       "      <td id=\"T_5361f_row18_col1\" class=\"data row18 col1\" >384.807000</td>\n",
-       "      <td id=\"T_5361f_row18_col2\" class=\"data row18 col2\" >384.766000</td>\n",
-       "      <td id=\"T_5361f_row18_col3\" class=\"data row18 col3\" >384.698000</td>\n",
-       "    </tr>\n",
-       "    <tr>\n",
-       "      <td id=\"T_5361f_row19_col0\" class=\"data row19 col0\" >19</td>\n",
-       "      <td id=\"T_5361f_row19_col1\" class=\"data row19 col1\" >384.933000</td>\n",
-       "      <td id=\"T_5361f_row19_col2\" class=\"data row19 col2\" >384.930000</td>\n",
-       "      <td id=\"T_5361f_row19_col3\" class=\"data row19 col3\" >384.850000</td>\n",
-       "    </tr>\n",
-       "  </tbody>\n",
-       "</table>\n"
-      ],
-      "text/plain": [
-       "<pandas.io.formats.style.Styler at 0x166885dc0>"
-      ]
-     },
-     "execution_count": 8,
-     "metadata": {},
-     "output_type": "execute_result"
-    }
-   ],
->>>>>>> 224f3322
    "source": [
     "df.style.hide(axis=\"index\")"
    ]
