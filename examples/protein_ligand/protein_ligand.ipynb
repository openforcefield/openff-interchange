{
 "cells": [
  {
   "cell_type": "markdown",
   "id": "0",
   "metadata": {},
   "source": [
    "# Protein-ligand-water systems with Interchange"
   ]
  },
  {
   "cell_type": "markdown",
   "id": "1",
   "metadata": {},
   "source": [
    "In this example, we'll take a docked protein-ligand system from an OpenFF benchmark data set, parameterize and solvate it, and export the parameterized system to a variety of simulation engines.\n",
    "\n",
    "<div class=\"alert alert-danger\" style=\"max-width: 700px; margin-left: auto; margin-right: auto;\">\n",
    "    <b>🚧 This code is not production-ready</b><br />\n",
    "    This example describes a number of procedures that are buggy, poorly performing, or outright broken. Get excited about what's coming, but hold off on using this in production work.\n",
    "</div>"
   ]
  },
  {
   "cell_type": "code",
   "execution_count": null,
   "id": "2",
   "metadata": {},
   "outputs": [],
   "source": [
    "import urllib\n",
    "\n",
    "import nglview\n",
    "import numpy as np\n",
    "from openff.toolkit import ForceField, Molecule, Topology\n",
    "from openff.units import unit\n",
    "\n",
    "from openff.interchange import Interchange\n",
    "from openff.interchange.components._packmol import UNIT_CUBE, pack_box\n",
    "from openff.interchange.drivers import get_openmm_energies\n",
    "from openff.interchange.drivers.all import get_summary_data"
   ]
  },
  {
   "cell_type": "markdown",
   "id": "3",
   "metadata": {},
   "source": [
    "## Collecting structures"
   ]
  },
  {
   "cell_type": "markdown",
   "id": "4",
   "metadata": {},
   "source": [
    "In this example we'll use starting coordinates data from [MCL1], which is part of the [Protein Ligand Benchmark] data set curated by the Open Force Field Initiative. Conveniently for the purposes of this example, the ligand is already docked and the protein is relatively small (~2000 atoms), so we can focus on using Interchange without too much prep.\n",
    "\n",
    "[Protein Ligand Benchmark]: https://github.com/openforcefield/protein-ligand-benchmark#proteinligandbenchmarks\n",
    "[MCL1]: https://github.com/openforcefield/protein-ligand-benchmark/tree/8c94c0dcc892dfd77992567294b1ff31c62e8695/plbenchmark/sample_data/2020-08-26_mcl1_sample"
   ]
  },
  {
   "cell_type": "markdown",
   "id": "5",
   "metadata": {},
   "source": [
    "Start by downloading the protein and ligand structure files from GitHub:"
   ]
  },
  {
   "cell_type": "code",
   "execution_count": null,
   "id": "6",
   "metadata": {},
   "outputs": [],
   "source": [
    "url = (\n",
    "    \"https://raw.githubusercontent.com/openforcefield/protein-ligand-benchmark/\"\n",
    "    \"8c94c0dcc892dfd77992567294b1ff31c62e8695/plbenchmark/sample_data/2020-08-26_mcl1_sample/\"\n",
    ")\n",
    "\n",
    "urllib.request.urlretrieve(url + \"01_protein/crd/protein.pdb\", \"protein.pdb\")\n",
    "urllib.request.urlretrieve(url + \"02_ligands/lig_23/crd/lig_23.sdf\", \"lig_23.sdf\")\n",
    "\n",
    "# `protein.pdb` and `lig_23.sdf` should be in the local path now\n",
    "!ls -lhrt"
   ]
  },
  {
   "cell_type": "markdown",
   "id": "7",
   "metadata": {},
   "source": [
    "The OpenFF Toolkit recently (version 0.13) added support for loading multi-component PDBs. There are [some limitations](https://docs.openforcefield.org/projects/toolkit/en/stable/api/generated/openff.toolkit.topology.Topology.html#openff.toolkit.topology.Topology.from_pdb) but for our system - a well-structured PDB file including a protein and some crystal waters - it should work fine."
   ]
  },
  {
   "cell_type": "code",
   "execution_count": null,
   "id": "8",
   "metadata": {
    "tags": []
   },
   "outputs": [],
   "source": [
    "protein_with_crystal_water = Topology.from_pdb(\"protein.pdb\")\n",
    "protein_with_crystal_water.n_molecules"
   ]
  },
  {
   "cell_type": "markdown",
   "id": "9",
   "metadata": {},
   "source": [
    "`protein_with_crystal_water` is a `Topology`, not a `Molecule`, containing the protein and a few crystal waters. We can splice out the protein as a `Molecule` object and visualize it:"
   ]
  },
  {
   "cell_type": "code",
   "execution_count": null,
   "id": "10",
   "metadata": {},
   "outputs": [],
   "source": [
    "protein = protein_with_crystal_water.molecule(0)\n",
    "protein"
   ]
  },
  {
   "cell_type": "markdown",
   "id": "11",
   "metadata": {},
   "source": [
    "## Preparing components"
   ]
  },
  {
   "cell_type": "markdown",
   "id": "12",
   "metadata": {},
   "source": [
    "This system has three components: Protein, ligand, and solvent (water). For each component, we need positions and parameters. Our protein and ligand positions come from PDBs, and we'll generate solvent coordinates ourselves. For parameters, the Sage force field will be perfect for the ligand and water, but doesn't support proteins - they're coming in Rosemary. In the meantime, we'll use a SMIRNOFF port of ff14SB, a popular force field in the Amber force field family which has a compatible functionaln form.\n",
    "\n",
    "Unfortunately, this means we need to treat each component seperately. Interchange provides an experimental means for combining these systems, which we'll see in a bit."
   ]
  },
  {
   "cell_type": "markdown",
   "id": "13",
   "metadata": {
    "tags": []
   },
   "source": [
    "### Protein component\n",
    "\n",
    "Let's start with the protein component. We  The `Molecule.from_polymer_pdb()` method constructs a `Molecule` from a PDB file encoding a protein. A `Molecule` object stores a molecule's chemical identity, bond graph, and co-ordinates. The OpenFF Toolkit doesn't accept PDB files for small molecules because they  don't have enough chemical information, but it makes an exception for biopolymers like proteins via a chemical substructure dictionary containing information about canonical amino aicds. This saves us from needing to do things like write up a SMILES string for an entire protein.\n",
    "\n",
    "Our PDB file doesn't only contain one molecule, though, it contains a protein and crystal waters. The OpenFF Toolkit recently (version 0.13) added support for loading multi-component PDBs. There are [some limitations](https://docs.openforcefield.org/projects/toolkit/en/stable/api/generated/openff.toolkit.topology.Topology.html#openff.toolkit.topology.Topology.from_pdb) but for our system it should work fine."
   ]
  },
  {
   "cell_type": "code",
   "execution_count": null,
   "id": "14",
   "metadata": {
    "tags": []
   },
   "outputs": [],
   "source": [
    "protein_with_crystal_water = Topology.from_pdb(\"protein.pdb\")\n",
    "protein_with_crystal_water.n_molecules"
   ]
  },
  {
   "cell_type": "markdown",
   "id": "15",
   "metadata": {},
   "source": [
    "`protein_with_crystal_water` is a `Topology`, not a `Molecule`, containing the protein and a few crystal waters. We can splice out the protein as a `Molecule` object and visualize it to make sure it looks reasonable:"
   ]
  },
  {
   "cell_type": "code",
   "execution_count": null,
   "id": "16",
   "metadata": {},
   "outputs": [],
   "source": [
    "protein = protein_with_crystal_water.molecule(0)\n",
    "protein.visualize(backend=\"nglview\")"
   ]
  },
  {
   "cell_type": "markdown",
   "id": "17",
   "metadata": {},
   "source": [
    "OpenFF maintains a [port](https://github.com/openforcefield/openff-amber-ff-ports) of Amber ff14sb, which we'll use for the protein parameters. We're using the `impropers` variant because Interchange doesn't support Amber's improper torsion function.\n",
    "\n",
    "\n",
    "<div class=\"alert alert-danger\" style=\"max-width: 700px; margin-left: auto; margin-right: auto;\">\n",
    "    <b>🚧 This code is not production-ready</b><br />\n",
    "    The Amber ff14sb port is intended as a proof-of-concept for SMIRNOFF protein force fields. It does not precisely match the energetics or forces of the original ff14sb, and Interchange is missing features required for it to work correctly. Wait for protein support in the Rosemary force field to use this in production.\n",
    "</div>"
   ]
  },
  {
   "cell_type": "code",
   "execution_count": null,
   "id": "18",
   "metadata": {},
   "outputs": [],
   "source": [
    "ff14sb = ForceField(\"ff14sb_off_impropers_0.0.3.offxml\")"
   ]
  },
  {
   "cell_type": "markdown",
   "id": "19",
   "metadata": {},
   "source": [
    "We can use the `Interchange.from_smirnoff` constructor method to combine the `protein` molecule (with coordinates) and the `ff14sb` force field into an `Interchange`."
   ]
  },
  {
   "cell_type": "code",
   "execution_count": null,
   "id": "20",
   "metadata": {},
   "outputs": [],
   "source": [
    "protein_intrcg = Interchange.from_smirnoff(\n",
    "    force_field=ff14sb,\n",
    "    topology=protein.to_topology(),\n",
    ")"
   ]
  },
  {
   "cell_type": "markdown",
   "id": "21",
   "metadata": {},
   "source": [
    "### Ligand component"
   ]
  },
  {
   "cell_type": "markdown",
   "id": "22",
   "metadata": {},
   "source": [
    "SDF files encode all the chemical information the Toolkit needs to construct a `Molecule`, so we can use the general-purpose small molecule `from_file` method for the ligand:"
   ]
  },
  {
   "cell_type": "code",
   "execution_count": null,
   "id": "23",
   "metadata": {},
   "outputs": [],
   "source": [
    "ligand = Molecule.from_file(\"lig_23.sdf\")\n",
    "ligand.name = \"LIG\"\n",
    "ligand.visualize(backend=\"nglview\")"
   ]
  },
  {
   "cell_type": "markdown",
   "id": "24",
   "metadata": {},
   "source": [
    "We'll use the [OpenFF 2.0.0 \"Sage\"] force field for the ligand, which is a production-ready small molecule [SMIRNOFF] force field. Its coordinates are taken from the `lig_23.sdf` file we downloaded earlier. We just want to do some point energy calculations as a proof of concept, so we'll use the unconstrained variant of Sage (see the OpenFF Toolkit [FAQ] for details).\n",
    "\n",
    "[OpenFF 2.0.0 \"Sage\"]: https://openforcefield.org/community/news/general/sage2.0.0-release/\n",
    "[FAQ]: https://open-forcefield-toolkit.readthedocs.io/en/stable/faq.html#what-does-unconstrained-mean-in-a-force-field-name\n",
    "[SMIRNOFF]: https://open-forcefield-toolkit.readthedocs.io/en/stable/users/smirnoff.html"
   ]
  },
  {
   "cell_type": "code",
   "execution_count": null,
   "id": "25",
   "metadata": {},
   "outputs": [],
   "source": [
    "ligand_intrcg = Interchange.from_smirnoff(\n",
    "    force_field=ForceField(\"openff_unconstrained-2.0.0.offxml\"),\n",
    "    topology=[ligand],\n",
    ")"
   ]
  },
  {
   "cell_type": "markdown",
   "id": "26",
   "metadata": {},
   "source": [
    "Now that we have two interchanges, we can combine them with the `Interchange.combine` method! We'll need a combined system to solvate too, so this'll be useful in a second.\n",
    "\n",
    "<div class=\"alert alert-danger\" style=\"max-width: 700px; margin-left: auto; margin-right: auto;\">\n",
    "    <b>🚧 This code is not production-ready</b><br />\n",
    "    The <code>Interchange.combine</code> method is unstable and may break unexpectedly or be removed altogether at any time. In the future, OpenFF force fields will support biopolymers and combining Interchanges will be less necessary than at present. Don't combine force fields in production code.\n",
    "</div>"
   ]
  },
  {
   "cell_type": "code",
   "execution_count": null,
   "id": "27",
   "metadata": {},
   "outputs": [],
   "source": [
    "docked_intrcg = protein_intrcg.combine(ligand_intrcg)"
   ]
  },
  {
   "cell_type": "markdown",
   "id": "28",
   "metadata": {},
   "source": [
    "In addition to making it easy to parameterize systems for all sorts of engines, Interchange makes it easy to visualize systems. We can use the `visualize()` method to view our docked system in NGLView and make sure the co-ordinates make sense:"
   ]
  },
  {
   "cell_type": "code",
   "execution_count": null,
   "id": "29",
   "metadata": {},
   "outputs": [],
   "source": [
    "w = docked_intrcg.visualize()\n",
    "w.clear_representations()\n",
    "w.add_representation(\n",
    "    \"licorice\",\n",
    "    radius=0.1,\n",
    "    selection=[*range(protein_intrcg.topology.n_atoms)],\n",
    ")\n",
    "w.add_representation(\n",
    "    \"spacefill\",\n",
    "    selection=[*range(protein_intrcg.topology.n_atoms, docked_intrcg.topology.n_atoms)],\n",
    ")\n",
    "w"
   ]
  },
  {
   "cell_type": "markdown",
   "id": "30",
   "metadata": {},
   "source": [
    "### Solvent component\n",
    "\n",
    "We'll reuse the Sage force field from earlier here, as it includes parameters for TIP3P water, but first we need coordinates for our solvated system. This is a portion of the OpenFF ecosystem that will be streamlined in the future, but we can use a PACKMOL wrapper to get the job done. We're adding a fixed amount of water for this quick example so the density will be wrong, but imagine it's right."
   ]
  },
  {
   "cell_type": "code",
   "execution_count": null,
   "id": "31",
   "metadata": {},
   "outputs": [],
   "source": [
    "# Construct a water molecule\n",
    "water = Molecule.from_smiles(\"O\")\n",
    "water.generate_conformers(n_conformers=1)\n",
    "\n",
    "# Come up with a box size based on the size of the protein plus a 2 nm buffer\n",
    "xyz = protein.conformers[0]\n",
    "centroid = xyz.sum(axis=0) / xyz.shape[0]\n",
    "protein_radius = np.sqrt(((xyz - centroid) ** 2).sum(axis=-1).max())\n",
    "box_vectors = UNIT_CUBE * (protein_radius * 2 + 2 * unit.nanometer)\n",
    "\n",
    "# Pack the box with an arbitrary number of water\n",
    "n_water = 1000\n",
    "\n",
    "packed_topology = pack_box(\n",
    "    molecules=[water],\n",
    "    number_of_copies=[n_water],\n",
    "    solute=docked_intrcg.topology,\n",
    "    box_vectors=box_vectors,\n",
    ")"
   ]
  },
  {
   "cell_type": "code",
   "execution_count": null,
   "id": "32",
   "metadata": {},
   "outputs": [],
   "source": [
    "# Visualize\n",
    "packed_topology.to_file(\"packed.pdb\")\n",
    "nglview.show_structure_file(\"packed.pdb\")"
   ]
  },
  {
   "cell_type": "markdown",
   "id": "33",
   "metadata": {},
   "source": [
    "And now we can create the interchange! The `Topology` we got from `pack_box` includes the positions we'll later apply to the solvated complex. For now, we need an `Interchange` that represents the water component. We can pass it Sage, wihch contains TIP3P parameters, and a topology of `n_water` water molecules without worrying about the positions, since we'll just set those later."
   ]
  },
  {
   "cell_type": "code",
   "execution_count": null,
   "id": "34",
   "metadata": {},
   "outputs": [],
   "source": [
    "water_intrcg = Interchange.from_smirnoff(\n",
    "    force_field=ForceField(\"openff_unconstrained-2.0.0.offxml\"),\n",
    "    topology=[water] * n_water,\n",
    ")"
   ]
  },
  {
   "cell_type": "markdown",
   "id": "35",
   "metadata": {},
   "source": [
    "## Putting the system together"
   ]
  },
  {
   "cell_type": "markdown",
   "id": "36",
   "metadata": {},
   "source": [
    "Now that we've got all the pieces, we can combine the docked protein-ligand system with the solvent, and add in the positions and box vectors we just worked out\n",
    "\n",
    "<div class=\"alert alert-danger\" style=\"max-width: 700px; margin-left: auto; margin-right: auto;\">\n",
    "    <b>🚧 This code is not production-ready</b><br />\n",
    "    The <code>`Interchange.combine`</code> method is unstable and under-tested and may break unexpectedly or be removed altogether.\n",
    "</div>"
   ]
  },
  {
   "cell_type": "code",
   "execution_count": null,
   "id": "37",
   "metadata": {},
   "outputs": [],
   "source": [
    "system_intrcg = docked_intrcg.combine(water_intrcg)\n",
    "system_intrcg.positions = packed_topology.get_positions()\n",
    "system_intrcg.box = packed_topology.box_vectors"
   ]
  },
  {
   "cell_type": "code",
   "execution_count": null,
   "id": "38",
   "metadata": {},
   "outputs": [],
   "source": [
    "w = system_intrcg.visualize()\n",
    "w.clear_representations()\n",
    "# Protein rep\n",
    "w.add_representation(\n",
    "    \"licorice\",\n",
    "    radius=0.2,\n",
    "    selection=[*range(protein_intrcg.topology.n_atoms)],\n",
    ")\n",
    "# Ligand rep\n",
    "w.add_representation(\n",
    "    \"spacefill\",\n",
    "    selection=[*range(protein_intrcg.topology.n_atoms, docked_intrcg.topology.n_atoms)],\n",
    ")\n",
    "# Water rep\n",
    "w.add_representation(\n",
    "    \"licorice\",\n",
    "    radius=0.1,\n",
    "    selection=[*range(docked_intrcg.topology.n_atoms, system_intrcg.topology.n_atoms)],\n",
    ")\n",
    "w"
   ]
  },
  {
   "cell_type": "markdown",
   "id": "39",
   "metadata": {},
   "source": [
    "## Exporting to simulation engines"
   ]
  },
  {
   "cell_type": "markdown",
   "id": "40",
   "metadata": {},
   "source": [
    "Finally, we can export the final Interchange object to models understood by various simulation engines. Some of these exports are not yet optimized for large files."
   ]
  },
  {
   "cell_type": "markdown",
   "id": "41",
   "metadata": {},
   "source": [
    "### OpenMM"
   ]
  },
  {
   "cell_type": "code",
   "execution_count": null,
   "id": "42",
   "metadata": {},
   "outputs": [],
   "source": [
    "openmm_system = system_intrcg.to_openmm()\n",
    "openmm_topology = system_intrcg.topology.to_openmm(ensure_unique_atom_names=False)\n",
    "print(type(openmm_system), type(openmm_topology))"
   ]
  },
  {
   "cell_type": "markdown",
   "id": "43",
   "metadata": {},
   "source": [
    "### Amber"
   ]
  },
  {
   "cell_type": "code",
   "execution_count": null,
   "id": "44",
   "metadata": {},
   "outputs": [],
   "source": [
    "system_intrcg.to_inpcrd(\"out.inpcrd\")\n",
    "system_intrcg.to_prmtop(\"out.prmtop\")"
   ]
  },
  {
   "cell_type": "markdown",
   "id": "45",
   "metadata": {},
   "source": [
    "### LAMMPS"
   ]
  },
  {
   "cell_type": "code",
   "execution_count": null,
   "id": "46",
   "metadata": {},
   "outputs": [],
   "source": [
    "# The LAMMPS exporter has not yet been optimized for large molecules or systems\n",
    "if False:\n",
    "    system_intrcg.to_lammps(\"out.lmp\")"
   ]
  },
  {
   "cell_type": "markdown",
   "id": "47",
   "metadata": {},
   "source": [
    "### GROMACS"
   ]
  },
  {
   "cell_type": "code",
   "execution_count": null,
   "id": "48",
   "metadata": {},
   "outputs": [],
   "source": [
    "system_intrcg.to_gromacs(prefix=\"out\", monolithic=False)"
   ]
  },
  {
   "cell_type": "markdown",
   "id": "49",
   "metadata": {},
   "source": [
    "## Energy tests\n",
    "\n",
    "In order to verify the accuracy of each export, we can use functions in the `openff.interchange.drivers` module to call out to each engine to evaluate single-point energies. Under the hood, each function uses the export functions just as we did in the above cells. The GROMACS and Amber exports are a little slower than the OpenMM export, so some of these cells might take a minute to execute.\n",
    "\n",
    "To get a quick look at how a single engine reports energies, use `get_openmm_energies` (or `get_gromacs_energies`, `get_amber_energies`, or `get_lammps_energies`)."
   ]
  },
  {
   "cell_type": "code",
   "execution_count": null,
   "id": "50",
   "metadata": {
    "tags": []
   },
   "outputs": [],
   "source": [
    "get_openmm_energies(system_intrcg)"
   ]
  },
  {
   "cell_type": "markdown",
   "id": "51",
   "metadata": {},
   "source": [
    "For convenience there is a function `get_summary_data` that runs through all available engines and summarizes the results in a Pandas DataFrame. (This cell might take a minute to execute). We're setting the argument `_engines` to a non-defualt value so that the LAMMPS driver is skipped even if it's available; normally this argument is unnecessary if you don't have LAMMPS installed on your system."
   ]
  },
  {
   "cell_type": "code",
   "execution_count": null,
   "id": "52",
   "metadata": {},
   "outputs": [],
   "source": [
    "summary = get_summary_data(system_intrcg, _engines=[\"OpenMM\", \"GROMACS\", \"Amber\"])\n",
    "summary"
   ]
  },
  {
   "cell_type": "markdown",
   "id": "53",
   "metadata": {},
   "source": [
    "We can see from these large energy differences that something is wrong - this stems from the experimental `Interchange` combination operation producing incorrect results."
   ]
  },
  {
   "cell_type": "code",
   "execution_count": null,
   "id": "54",
   "metadata": {
    "tags": []
   },
   "outputs": [],
   "source": [
    "summary.describe()"
   ]
  },
  {
   "cell_type": "markdown",
   "id": "55",
   "metadata": {},
   "source": [
    "In the future this should work more smoothly with identical energies reported by each engine. In lieu of that, we can evaluate the energy of each _component_ that we previously added together. This requires setting box vectors for each component and also setting the water positions, which we skipped earlier since we were able to use PACKMOL results directly."
   ]
  },
  {
   "cell_type": "code",
   "execution_count": null,
   "id": "56",
   "metadata": {
    "tags": []
   },
   "outputs": [],
   "source": [
    "for subset in [ligand_intrcg, protein_intrcg, water_intrcg]:\n",
    "    subset.box = system_intrcg.box\n",
    "\n",
    "water_intrcg.positions = system_intrcg.positions[-3000:,]"
   ]
  },
  {
   "cell_type": "code",
   "execution_count": null,
   "id": "57",
   "metadata": {
    "tags": []
   },
   "outputs": [],
   "source": [
    "get_summary_data(ligand_intrcg, _engines=[\"OpenMM\", \"GROMACS\", \"Amber\"])"
   ]
  },
  {
   "cell_type": "code",
   "execution_count": null,
   "id": "58",
   "metadata": {
    "tags": []
   },
   "outputs": [],
   "source": [
    "get_summary_data(protein_intrcg, _engines=[\"OpenMM\", \"GROMACS\", \"Amber\"])"
   ]
  },
  {
   "cell_type": "code",
   "execution_count": null,
   "id": "59",
   "metadata": {
    "tags": []
   },
   "outputs": [],
   "source": [
    "get_summary_data(water_intrcg, _engines=[\"OpenMM\", \"GROMACS\", \"Amber\"])"
   ]
  },
  {
   "cell_type": "markdown",
   "id": "60",
   "metadata": {},
   "source": [
    "We can see from these results that each engine reports nearly identical energies for each individual component."
   ]
  }
 ],
 "metadata": {
  "category": "tutorial",
  "kernelspec": {
   "display_name": "Python 3",
   "language": "python",
   "name": "python3"
  },
  "language_info": {
   "codemirror_mode": {
    "name": "ipython",
    "version": 3
   },
   "file_extension": ".py",
   "mimetype": "text/x-python",
   "name": "python",
   "nbconvert_exporter": "python",
   "pygments_lexer": "ipython3",
<<<<<<< HEAD
   "version": "3.10.15"
  },
  "vscode": {
   "interpreter": {
    "hash": "86c9b142c8dc60dd36d17e2a57efabbd2ed015b9d3db80dd77f3e0894d5aea85"
   }
=======
   "version": "3.11.11"
>>>>>>> 6a515c07
  }
 },
 "nbformat": 4,
 "nbformat_minor": 5
}<|MERGE_RESOLUTION|>--- conflicted
+++ resolved
@@ -715,16 +715,7 @@
    "name": "python",
    "nbconvert_exporter": "python",
    "pygments_lexer": "ipython3",
-<<<<<<< HEAD
-   "version": "3.10.15"
-  },
-  "vscode": {
-   "interpreter": {
-    "hash": "86c9b142c8dc60dd36d17e2a57efabbd2ed015b9d3db80dd77f3e0894d5aea85"
-   }
-=======
    "version": "3.11.11"
->>>>>>> 6a515c07
   }
  },
  "nbformat": 4,
