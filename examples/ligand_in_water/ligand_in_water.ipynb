--- conflicted
+++ resolved
@@ -467,111 +467,30 @@
    "id": "32",
    "metadata": {},
    "source": [
-    "To use a different force field, such as [TIP4P-FB](https://pubs.acs.org/doi/10.1021/jz500737m), simply point the `ForceField` constructor at a different file:"
+    "From here we can create a new `Interchange` object - only necessary since we're using a different force field - and use the `Interchange.to_gromacs` method to write GROMACS files. We'll also run an energy minimization before writing otu GROMACS files - this could also be done as an extra step with GROMACS, but it's convient to just call it from the Interchange API here."
    ]
   },
   {
    "cell_type": "code",
    "execution_count": null,
    "id": "33",
-   "metadata": {},
-   "outputs": [],
-   "source": [
-    "sage_tip4p_fb = ForceField(\"openff-2.0.0.offxml\", \"tip4p_fb.offxml\")"
-   ]
-  },
-  {
-   "cell_type": "markdown",
-   "id": "34",
-   "metadata": {},
-   "source": [
-    "From here we can create a new `Interchange` object - only necessary since we're using a different force field - and use the `Interchange.to_gromacs` method to write GROMACS files. We'll also run an energy minimization before writing otu GROMACS files - this could also be done as an extra step with GROMACS, but it's convient to just call it from the Interchange API here."
-   ]
-  },
-  {
-   "cell_type": "code",
-   "execution_count": null,
-   "id": "35",
-   "metadata": {},
-   "outputs": [],
-   "source": [
-    "x = Interchange.from_smirnoff(\n",
-    "    force_field=sage_tip4p_fb,\n",
-    "    topology=topology,\n",
-    ")  # .to_gromacs(\"tip4p\")"
-   ]
-  },
-  {
-   "cell_type": "code",
-   "execution_count": null,
-   "id": "36",
-   "metadata": {},
-   "outputs": [],
-   "source": [
-    "x[\"vdW\"].key_map"
-   ]
-  },
-  {
-   "cell_type": "code",
-   "execution_count": null,
-   "id": "37",
-   "metadata": {},
-   "outputs": [],
-   "source": [
-    "x.to_gromacs(\"\")"
-   ]
-  },
-  {
-   "cell_type": "code",
-   "execution_count": null,
-   "id": "38",
    "metadata": {},
    "outputs": [],
    "source": [
     "out = Interchange.from_smirnoff(\n",
     "    force_field=sage_tip4p_fb,\n",
     "    topology=topology,\n",
-<<<<<<< HEAD
-    ").box"
-   ]
-  },
-  {
-   "cell_type": "code",
-   "execution_count": null,
-   "id": "39",
-   "metadata": {},
-   "outputs": [],
-   "source": [
-    "!tail tip4p.gro"
-   ]
-  },
-  {
-   "cell_type": "code",
-   "execution_count": null,
-   "id": "40",
-   "metadata": {},
-   "outputs": [],
-   "source": [
-    "# Cheat a little and use the final coordinates from the OPC simulation as a starting point;\n",
-    "# even though it's a different force field, it'll likely be a better starting configuration than naive packing\n",
-    "# mdtraj.load(\"trajectory_opc.pdb\")[-1].save(\"tip4p.gro\")"
-=======
     ")\n",
     "\n",
     "# could take a few seconds\n",
     "out.minimize()\n",
     "\n",
     "out.to_gromacs(\"tip4p\")"
->>>>>>> ca26be74
-   ]
-  },
-  {
-   "cell_type": "markdown",
-<<<<<<< HEAD
-   "id": "41",
-=======
+   ]
+  },
+  {
+   "cell_type": "markdown",
    "id": "34",
->>>>>>> ca26be74
    "metadata": {},
    "source": [
     "Now, with GROMACS files written, we can use the bundled `run.mdp` file to compile and run a GROMACS simulation!"
@@ -580,11 +499,7 @@
   {
    "cell_type": "code",
    "execution_count": null,
-<<<<<<< HEAD
-   "id": "42",
-=======
    "id": "35",
->>>>>>> ca26be74
    "metadata": {},
    "outputs": [],
    "source": [
@@ -595,11 +510,7 @@
   {
    "cell_type": "code",
    "execution_count": null,
-<<<<<<< HEAD
-   "id": "43",
-=======
    "id": "36",
->>>>>>> ca26be74
    "metadata": {
     "tags": [
      "nbval-skip"
@@ -630,11 +541,7 @@
    "name": "python",
    "nbconvert_exporter": "python",
    "pygments_lexer": "ipython3",
-<<<<<<< HEAD
    "version": "3.11.0"
-=======
-   "version": "3.10.14"
->>>>>>> ca26be74
   }
  },
  "nbformat": 4,
